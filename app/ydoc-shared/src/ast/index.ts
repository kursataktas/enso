--- conflicted
+++ resolved
@@ -31,13 +31,7 @@
 export type NodeChild<T> = { whitespace: string | undefined; node: T }
 export type RawNodeChild = NodeChild<AstId> | NodeChild<SyncTokenId>
 
-<<<<<<< HEAD
-/**
- *
- */
-=======
 /** Create a new random {@link ExternalId}. */
->>>>>>> 7718734b
 export function newExternalId(): ExternalId {
   return random.uuidv4() as ExternalId
 }
