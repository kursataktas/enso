/**
 * @file
 *
 * Basic input component. Input component is a component that is used to get user input in a text field.
 */
import {
  useRef,
  type CSSProperties,
  type ForwardedRef,
  type ReactElement,
  type ReactNode,
  type Ref,
} from 'react'

import { Controller } from 'react-hook-form'
import type { VariantProps } from 'tailwind-variants'

import * as aria from '#/components/aria'
import {
  Form,
  Text,
  type FieldComponentProps,
  type FieldPath,
  type FieldProps,
  type FieldStateProps,
<<<<<<< HEAD
  type FormInstance,
=======
  type FieldVariantProps,
  type TestIdProps,
>>>>>>> 3420a05a
  type TSchema,
} from '#/components/AriaComponents'
import { useFormContext } from '#/components/AriaComponents/Form/components/useFormContext'
import SvgMask from '#/components/SvgMask'
import { mergeRefs } from '#/utilities/mergeRefs'
import { forwardRef } from '#/utilities/react'
import type { ExtractFunction } from '#/utilities/tailwindVariants'
import { INPUT_STYLES } from '../variants'

/**
 * Props for the Input component.
 */
export interface InputProps<Schema extends TSchema, TFieldName extends FieldPath<Schema>>
  extends FieldStateProps<Omit<aria.InputProps, 'children' | 'size'>, Schema, TFieldName>,
    FieldProps,
    FieldVariantProps,
    Omit<VariantProps<typeof INPUT_STYLES>, 'disabled' | 'invalid'>,
    TestIdProps {
  readonly className?: string
  readonly style?: CSSProperties
  readonly inputRef?: Ref<HTMLInputElement>
  readonly addonStart?: ReactNode
  readonly addonEnd?: ReactNode
  readonly placeholder?: string
  /** The icon to display in the input. */
  readonly icon?: ReactElement | string | null
  readonly variants?: ExtractFunction<typeof INPUT_STYLES> | undefined
  readonly fieldVariants?: FieldComponentProps<Schema>['variants']
}

/**
 * Basic input component. Input component is a component that is used to get user input in a text field.
 */
export const Input = forwardRef(function Input<
  Schema extends TSchema,
  TFieldName extends FieldPath<Schema>,
>(props: InputProps<Schema, TFieldName>, ref: ForwardedRef<HTMLFieldSetElement>) {
  const {
    name,
    isDisabled = false,
    form: formRaw,
    defaultValue,
    description,
    inputRef,
    addonStart,
    addonEnd,
    label,
    size,
    rounded,
    isRequired = false,
    min,
    max,
    icon,
    type = 'text',
    variant,
    variants = INPUT_STYLES,
    fieldVariants,
    ...inputProps
  } = props
  const formFromContext = useFormContext()
  // eslint-disable-next-line no-restricted-syntax
  const form = (formRaw ?? formFromContext) as FormInstance<TSchema>

  const testId = props.testId ?? props['data-testid']

  const privateInputRef = useRef<HTMLInputElement>(null)

<<<<<<< HEAD
  return (
    <Controller
      control={form.control}
=======
  const { fieldState, formInstance } = Form.useField({
    name,
    isDisabled,
    form,
    defaultValue,
  })

  const classes = variants({
    variant,
    size,
    rounded,
    invalid: fieldState.invalid,
    readOnly: inputProps.readOnly,
    disabled: isDisabled || formInstance.formState.isSubmitting,
  })

  const { ref: fieldRef, ...field } = formInstance.register(name, {
    disabled: isDisabled,
    required: isRequired,
    ...(inputProps.onBlur && { onBlur: inputProps.onBlur }),
    ...(inputProps.onChange && { onChange: inputProps.onChange }),
    ...(inputProps.minLength != null ? { minLength: inputProps.minLength } : {}),
    ...(inputProps.maxLength != null ? { maxLength: inputProps.maxLength } : {}),
    ...(min != null ? { min } : {}),
    ...(max != null ? { max } : {}),
    setValueAs: (value) => {
      if (typeof value === 'string') {
        if (type === 'number') {
          return Number(value)
        } else if (type === 'date') {
          return new Date(value)
        } else {
          return value
        }
      } else {
        // eslint-disable-next-line @typescript-eslint/no-unsafe-return
        return value
      }
    },
  })

  return (
    <Form.Field
      data-testid={testId}
      form={formInstance}
>>>>>>> 3420a05a
      name={name}
      disabled={isDisabled}
      // eslint-disable-next-line no-restricted-syntax
      defaultValue={defaultValue as never}
      rules={{
        required: isRequired,
        ...(inputProps.onBlur && { onBlur: inputProps.onBlur }),
        ...(inputProps.onChange && { onChange: inputProps.onChange }),
        ...(inputProps.minLength != null ? { minLength: inputProps.minLength } : {}),
        ...(inputProps.maxLength != null ? { maxLength: inputProps.maxLength } : {}),
        ...(min != null ? { min } : {}),
        ...(max != null ? { max } : {}),
      }}
      render={({ field, fieldState: innerFieldState }) => {
        const classes = (variants ?? INPUT_STYLES)({
          variant,
          size,
          rounded,
          invalid: innerFieldState.invalid,
          readOnly: inputProps.readOnly,
          disabled: isDisabled || form.formState.isSubmitting,
        })
        return (
          <Form.Field
            data-testid={props['data-testid']}
            form={form}
            name={name}
            fullWidth
            isHidden={inputProps.hidden}
            label={label}
            aria-label={props['aria-label']}
            aria-labelledby={props['aria-labelledby']}
            aria-describedby={props['aria-describedby']}
            isRequired={isRequired}
            isInvalid={innerFieldState.invalid}
            aria-details={props['aria-details']}
            ref={ref}
            style={props.style}
            className={props.className}
            variants={fieldVariants}
          >
            <div
              className={classes.base()}
              onClick={() => privateInputRef.current?.focus({ preventScroll: true })}
            >
              <div className={classes.content()}>
                {addonStart != null && <div className={classes.addonStart()}>{addonStart}</div>}
                {icon != null &&
                  (typeof icon === 'string' ?
                    <SvgMask src={icon} className={classes.icon()} />
                  : icon)}

                <div className={classes.inputContainer()}>
                  <aria.Input
                    {...aria.mergeProps<aria.InputProps>()(
                      { className: classes.textArea(), type, name, min, max },
                      inputProps,
                      field,
                    )}
                    ref={mergeRefs(inputRef, privateInputRef, field.ref)}
                  />
                </div>

                {addonEnd != null && <div className={classes.addonEnd()}>{addonEnd}</div>}
              </div>

              {description != null && (
                <Text slot="description" className={classes.description()}>
                  {description}
                </Text>
              )}
            </div>
          </Form.Field>
        )
      }}
    />
  )
})<|MERGE_RESOLUTION|>--- conflicted
+++ resolved
@@ -23,12 +23,9 @@
   type FieldPath,
   type FieldProps,
   type FieldStateProps,
-<<<<<<< HEAD
+  type FieldVariantProps,
   type FormInstance,
-=======
-  type FieldVariantProps,
   type TestIdProps,
->>>>>>> 3420a05a
   type TSchema,
 } from '#/components/AriaComponents'
 import { useFormContext } from '#/components/AriaComponents/Form/components/useFormContext'
@@ -96,57 +93,9 @@
 
   const privateInputRef = useRef<HTMLInputElement>(null)
 
-<<<<<<< HEAD
   return (
     <Controller
       control={form.control}
-=======
-  const { fieldState, formInstance } = Form.useField({
-    name,
-    isDisabled,
-    form,
-    defaultValue,
-  })
-
-  const classes = variants({
-    variant,
-    size,
-    rounded,
-    invalid: fieldState.invalid,
-    readOnly: inputProps.readOnly,
-    disabled: isDisabled || formInstance.formState.isSubmitting,
-  })
-
-  const { ref: fieldRef, ...field } = formInstance.register(name, {
-    disabled: isDisabled,
-    required: isRequired,
-    ...(inputProps.onBlur && { onBlur: inputProps.onBlur }),
-    ...(inputProps.onChange && { onChange: inputProps.onChange }),
-    ...(inputProps.minLength != null ? { minLength: inputProps.minLength } : {}),
-    ...(inputProps.maxLength != null ? { maxLength: inputProps.maxLength } : {}),
-    ...(min != null ? { min } : {}),
-    ...(max != null ? { max } : {}),
-    setValueAs: (value) => {
-      if (typeof value === 'string') {
-        if (type === 'number') {
-          return Number(value)
-        } else if (type === 'date') {
-          return new Date(value)
-        } else {
-          return value
-        }
-      } else {
-        // eslint-disable-next-line @typescript-eslint/no-unsafe-return
-        return value
-      }
-    },
-  })
-
-  return (
-    <Form.Field
-      data-testid={testId}
-      form={formInstance}
->>>>>>> 3420a05a
       name={name}
       disabled={isDisabled}
       // eslint-disable-next-line no-restricted-syntax
@@ -161,7 +110,7 @@
         ...(max != null ? { max } : {}),
       }}
       render={({ field, fieldState: innerFieldState }) => {
-        const classes = (variants ?? INPUT_STYLES)({
+        const classes = variants({
           variant,
           size,
           rounded,
@@ -171,7 +120,7 @@
         })
         return (
           <Form.Field
-            data-testid={props['data-testid']}
+            data-testid={testId}
             form={form}
             name={name}
             fullWidth
