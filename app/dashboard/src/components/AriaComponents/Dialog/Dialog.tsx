--- conflicted
+++ resolved
@@ -281,41 +281,31 @@
               >
                 {(opts) => {
                   return (
-<<<<<<< HEAD
                     <div className={styles.measuredContent()} ref={contentDimensionsRef}>
                       <dialogProvider.DialogProvider value={{ close: opts.close, dialogId }}>
-                        <aria.Header className={styles.header({ scrolledToTop: isScrolledToTop })}>
-                          <ariaComponents.CloseButton
-                            className={styles.closeButton()}
-                            onPress={opts.close}
-                          />
-=======
-                    <dialogProvider.DialogProvider value={{ close: opts.close, dialogId }}>
-                      {(closeButton !== 'none' || title != null) && (
-                        <aria.Header className={styles.header({ scrolledToTop: isScrolledToTop })}>
-                          {closeButton !== 'none' && (
-                            <ariaComponents.CloseButton
-                              className={styles.closeButton()}
-                              onPress={opts.close}
-                            />
-                          )}
->>>>>>> f0d02de5
-
-                          {title != null && (
-                            <ariaComponents.Text.Heading
-                              id={titleId}
-                              level={2}
-                              className={styles.heading()}
-                              weight="semibold"
-                            >
-                              {title}
-                            </ariaComponents.Text.Heading>
-                          )}
-                        </aria.Header>
-<<<<<<< HEAD
-=======
-                      )}
->>>>>>> f0d02de5
+                        {(closeButton !== 'none' || title != null) && (
+                          <aria.Header
+                            className={styles.header({ scrolledToTop: isScrolledToTop })}
+                          >
+                            {closeButton !== 'none' && (
+                              <ariaComponents.CloseButton
+                                className={styles.closeButton()}
+                                onPress={opts.close}
+                              />
+                            )}
+
+                            {title != null && (
+                              <ariaComponents.Text.Heading
+                                id={titleId}
+                                level={2}
+                                className={styles.heading()}
+                                weight="semibold"
+                              >
+                                {title}
+                              </ariaComponents.Text.Heading>
+                            )}
+                          </aria.Header>
+                        )}
 
                         <div
                           ref={(ref) => {
