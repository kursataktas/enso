--- conflicted
+++ resolved
@@ -34,10 +34,7 @@
 export function Reset(props: ResetProps): React.JSX.Element {
   const { getText } = useText()
   const {
-<<<<<<< HEAD
     form = formContext.useFormContext(),
-=======
->>>>>>> 669ac97d
     variant = 'outline',
     size = 'medium',
     testId = 'form-reset-button',
@@ -46,19 +43,23 @@
     ...buttonProps
   } = props
 
-  const { formState } = formContext.useFormContext(props.form)
+  const { formState } = formContext.useFormContext(form)
 
   return (
     <ariaComponents.Button
       /* This is safe because we are passing all props to the button */
       /* eslint-disable-next-line @typescript-eslint/no-explicit-any,no-restricted-syntax */
       {...(buttonProps as any)}
-      type="reset"
       variant={variant}
       size={size}
       isDisabled={formState.isSubmitting || !formState.isDirty}
       testId={testId}
       children={children}
+      onPress={() => {
+        // `type="reset"` triggers native HTML reset, which does not work here as it clears inputs
+        // rather than resetting them to default values.
+        form.reset()
+      }}
     />
   )
 }