--- conflicted
+++ resolved
@@ -17,17 +17,10 @@
  * Provides better error handling and form state management and better UX out of the box. */
 // There is no way to avoid type casting here
 // eslint-disable-next-line no-restricted-syntax
-<<<<<<< HEAD
-export const Form = React.forwardRef(function Form<Schema extends components.TSchema>(
-  props: types.FormProps<Schema>,
-  ref: React.Ref<HTMLFormElement>,
-) {
-=======
 export const Form = forwardRef(function Form<
   Schema extends components.TSchema,
   SubmitResult = void,
 >(props: types.FormProps<Schema, SubmitResult>, ref: React.Ref<HTMLFormElement>) {
->>>>>>> edb4a11c
   /** Input values for this form. */
   type FieldValues = components.FieldValues<Schema>
   const formId = React.useId()
@@ -53,34 +46,6 @@
 
   const { getText } = textProvider.useText()
 
-<<<<<<< HEAD
-  if (defaultValues) {
-    formOptions.defaultValues = defaultValues
-  }
-
-  const innerForm = components.useForm(
-    form ?? {
-      shouldFocusError: true,
-      schema,
-      ...formOptions,
-    },
-    defaultValues,
-  )
-
-  const dialogContext = dialog.useDialogContext()
-
-  React.useImperativeHandle(formRef, () => innerForm, [innerForm])
-
-  const formMutation = reactQuery.useMutation({
-    // We use template literals to make the mutation key more readable in the devtools
-    // This mutation exists only for debug purposes - React Query dev tools record the mutation,
-    // the result, and the variables(form fields).
-    // In general, prefer using object literals for the mutation key.
-    mutationKey: ['Form submission', `testId: ${testId}`, `id: ${id}`],
-    mutationFn: async (fieldValues: FieldValues) => {
-      try {
-        await onSubmit?.(fieldValues, innerForm)
-=======
   const dialogContext = dialog.useDialogContext()
 
   const onSubmit = useEventCallback(
@@ -88,7 +53,6 @@
       // This is SAFE because we're passing the result transparently, and it's typed outside
       // eslint-disable-next-line no-restricted-syntax
       const result = (await props.onSubmit?.(fieldValues, formInstance)) as SubmitResult
->>>>>>> edb4a11c
 
       if (method === 'dialog') {
         dialogContext?.close()
@@ -98,47 +62,6 @@
     },
   )
 
-<<<<<<< HEAD
-  const {
-    formState,
-    clearErrors,
-    getValues,
-    setValue,
-    setError,
-    register,
-    unregister,
-    setFocus,
-    reset,
-    control,
-  } = innerForm
-
-  const formStateRenderProps: types.FormStateRenderProps<Schema> = {
-    formState,
-    register: (name, options) => {
-      const registered = register(name, options)
-
-      const result: types.UseFormRegisterReturn<Schema, typeof name> = {
-        ...registered,
-        isDisabled: registered.disabled ?? false,
-        isRequired: registered.required ?? false,
-        isInvalid: Boolean(formState.errors[name]),
-        onChange: (value) => registered.onChange(mapValueOnEvent(value)),
-        onBlur: (value) => registered.onBlur(mapValueOnEvent(value)),
-      }
-
-      return result
-    },
-    unregister,
-    setError,
-    clearErrors,
-    getValues,
-    setValue,
-    setFocus,
-    reset,
-    control,
-    form: innerForm,
-  }
-=======
   const testId = props['testId'] ?? props['data-testid'] ?? 'form'
 
   const innerForm = components.useForm<Schema, SubmitResult>(
@@ -157,7 +80,6 @@
   )
 
   React.useImperativeHandle(formRef, () => innerForm, [innerForm])
->>>>>>> edb4a11c
 
   const base = styles.FORM_STYLES({
     className: typeof className === 'function' ? className(innerForm) : className,
@@ -173,11 +95,8 @@
       return [key, message]
     }),
   ) as Record<keyof FieldValues, string>
-<<<<<<< HEAD
-=======
 
   const values = components.useWatch({ control: innerForm.control })
->>>>>>> edb4a11c
 
   return (
     <form
@@ -199,25 +118,6 @@
       </aria.FormValidationContext.Provider>
     </form>
   )
-<<<<<<< HEAD
-}) as unknown as Mutable<
-  Pick<
-    typeof components,
-    | 'FIELD_STYLES'
-    | 'Field'
-    | 'FormError'
-    | 'Reset'
-    | 'schema'
-    | 'Submit'
-    | 'useField'
-    | 'useForm'
-    | 'useFormSchema'
-  >
-> &
-  (<Schema extends components.TSchema>(
-    props: React.RefAttributes<HTMLFormElement> & types.FormProps<Schema>,
-  ) => React.JSX.Element)
-=======
 }) as unknown as (<Schema extends components.TSchema, SubmitResult = void>(
   props: React.RefAttributes<HTMLFormElement> & types.FormProps<Schema, SubmitResult>,
 ) => React.JSX.Element) & {
@@ -239,7 +139,6 @@
   useFieldState: typeof components.useFieldState
   /* eslint-enable @typescript-eslint/naming-convention */
 }
->>>>>>> edb4a11c
 
 Form.schema = components.schema
 Form.useForm = components.useForm
