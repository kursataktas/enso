/** @file A styled authentication page.
 * This is a component, NOT a page, but it is here because it is related to the authentication pages
 * and nothing else. */
import type { ReactNode } from 'react'

import {
  DIALOG_BACKGROUND,
  Form,
  Text,
  type FormProps,
  type TSchema,
} from '#/components/AriaComponents'
import Page from '#/components/Page'
import { useOffline } from '#/hooks/offlineHooks'
import { useText } from '#/providers/TextProvider'
import invariant from 'tiny-invariant'

// ==========================
// === AuthenticationPage ===
// ==========================

/** Props for an {@link AuthenticationPage}. */
interface AuthenticationPagePropsBase {
  readonly supportsOffline?: boolean
  readonly 'data-testid'?: string
  readonly title?: string
  readonly footer?: ReactNode
}

/** Props for an {@link AuthenticationPage}. */
export type AuthenticationPageProps<Schema extends TSchema> = AuthenticationPagePropsBase &
  Partial<FormProps<Schema>>

/** A styled authentication page. */
export default function AuthenticationPage<Schema extends TSchema>(
  props: AuthenticationPageProps<Schema>,
) {
  const { title, children, footer, supportsOffline = false, ...formProps } = props
  const { form, schema } = formProps
  const isForm = schema != null || form != null

  const { getText } = useText()
  const { isOffline } = useOffline()

  const heading =
    title ?
      <Text.Heading level={1} className="self-center" weight="medium">
        {title}
      </Text.Heading>
    : null

  const containerClasses = DIALOG_BACKGROUND({
    className: 'flex w-full flex-col gap-4 rounded-4xl p-12',
  })

  const offlineAlertClasses = DIALOG_BACKGROUND({
    className: 'flex mt-auto rounded-sm items-center justify-center p-4 px-12 rounded-4xl',
  })

  return (
    <Page>
      <div className="flex h-full w-full flex-col overflow-y-auto p-12">
        <div
          className="relative m-auto grid h-full w-full max-w-md grid-cols-1 grid-rows-[1fr_auto_1fr] flex-col items-center justify-center gap-auth text-sm text-primary"
          data-testid={props['data-testid']}
        >
          {isOffline && (
            <div className={offlineAlertClasses}>
              <Text className="text-center" balance elementType="p">
                {getText('loginUnavailableOffline')}{' '}
                {supportsOffline && getText('loginUnavailableOfflineLocal')}
              </Text>
            </div>
          )}

          <div className="row-start-2 row-end-3 flex w-full flex-col items-center gap-auth">
            {!isForm ?
              <div className={containerClasses}>
                {heading}
                {(() => {
                  invariant(
                    typeof children !== 'function',
                    'Non-forms should not have a function as a child.',
                  )
                  return children
                })()}
              </div>
            : <Form
                // This is SAFE, as the props type of this type extends `FormProps`.
                // eslint-disable-next-line no-restricted-syntax
<<<<<<< HEAD
                {...(formProps as FormProps<Schema>)}
=======
                {...(form ? { form } : (formProps as FormProps<Schema>))}
>>>>>>> edb4a11c
                className={containerClasses}
              >
                {(innerProps) => (
                  <>
                    {heading}
                    {typeof children === 'function' ? children(innerProps) : children}
                  </>
                )}
              </Form>
            }
            {footer}
          </div>
        </div>
      </div>
    </Page>
  )
}<|MERGE_RESOLUTION|>--- conflicted
+++ resolved
@@ -88,11 +88,7 @@
             : <Form
                 // This is SAFE, as the props type of this type extends `FormProps`.
                 // eslint-disable-next-line no-restricted-syntax
-<<<<<<< HEAD
-                {...(formProps as FormProps<Schema>)}
-=======
                 {...(form ? { form } : (formProps as FormProps<Schema>))}
->>>>>>> edb4a11c
                 className={containerClasses}
               >
                 {(innerProps) => (
