/** @file Table displaying a list of projects. */
import {
  startTransition,
  useEffect,
  useImperativeHandle,
  useMemo,
  useRef,
  useState,
  type Dispatch,
  type DragEvent,
  type KeyboardEvent,
  type MutableRefObject,
  type MouseEvent as ReactMouseEvent,
  type Ref,
  type RefObject,
  type SetStateAction,
} from 'react'

<<<<<<< HEAD
import { queryOptions, useMutation, useQueries, useQueryClient } from '@tanstack/react-query'
=======
import {
  queryOptions,
  useMutation,
  useQueries,
  useQuery,
  useQueryClient,
  useSuspenseQuery,
} from '@tanstack/react-query'
>>>>>>> 39c44e7a
import { toast } from 'react-toastify'
import * as z from 'zod'

import DropFilesImage from '#/assets/drop_files.svg'
import { FileTrigger, mergeProps } from '#/components/aria'
import { Button, Text } from '#/components/AriaComponents'
import type { AssetRowInnerProps } from '#/components/dashboard/AssetRow'
import { AssetRow } from '#/components/dashboard/AssetRow'
import { INITIAL_ROW_STATE } from '#/components/dashboard/AssetRow/assetRowUtils'
import type { SortableColumn } from '#/components/dashboard/column/columnUtils'
import {
  Column,
  COLUMN_CSS_CLASS,
  COLUMN_ICONS,
  COLUMN_SHOW_TEXT_ID,
  DEFAULT_ENABLED_COLUMNS,
  getColumnList,
} from '#/components/dashboard/column/columnUtils'
import NameColumn from '#/components/dashboard/column/NameColumn'
import { COLUMN_HEADING } from '#/components/dashboard/columnHeading'
import Label from '#/components/dashboard/Label'
import { ErrorDisplay } from '#/components/ErrorBoundary'
import SelectionBrush from '#/components/SelectionBrush'
import Spinner, { SpinnerState } from '#/components/Spinner'
import FocusArea from '#/components/styled/FocusArea'
import SvgMask from '#/components/SvgMask'
import { ASSETS_MIME_TYPE } from '#/data/mimeTypes'
import AssetEventType from '#/events/AssetEventType'
import { useCutAndPaste, type AssetListEvent } from '#/events/assetListEvent'
import AssetListEventType from '#/events/AssetListEventType'
import { useAutoScroll } from '#/hooks/autoScrollHooks'
import {
  backendMutationOptions,
  useBackendQuery,
  useRootDirectoryId,
  useUploadFiles,
} from '#/hooks/backendHooks'
import { useEventCallback } from '#/hooks/eventCallbackHooks'
import { useIntersectionRatio } from '#/hooks/intersectionHooks'
import { useOpenProject } from '#/hooks/projectHooks'
import { useToastAndLog } from '#/hooks/toastAndLogHooks'
import useOnScroll from '#/hooks/useOnScroll'
import type * as assetSearchBar from '#/layouts/AssetSearchBar'
import * as eventListProvider from '#/layouts/AssetsTable/EventListProvider'
import AssetsTableContextMenu from '#/layouts/AssetsTableContextMenu'
import {
  canTransferBetweenCategories,
  CATEGORY_TO_FILTER_BY,
  isLocalCategory,
  type Category,
} from '#/layouts/CategorySwitcher/Category'
import DragModal from '#/modals/DragModal'
import UpsertSecretModal from '#/modals/UpsertSecretModal'
import { useFullUserSession } from '#/providers/AuthProvider'
import {
  useBackend,
  useDidLoadingProjectManagerFail,
  useReconnectToProjectManager,
} from '#/providers/BackendProvider'
import {
  useDriveStore,
  useExpandedDirectoryIds,
  useSetAssetPanelProps,
  useSetCanCreateAssets,
  useSetCanDownload,
  useSetIsAssetPanelTemporarilyVisible,
  useSetNewestFolderId,
  useSetPasteData,
  useSetSelectedKeys,
  useSetSuggestions,
  useSetTargetDirectory,
  useSetVisuallySelectedKeys,
  useToggleDirectoryExpansion,
} from '#/providers/DriveProvider'
import { useFeatureFlag } from '#/providers/FeatureFlagsProvider'
import { useInputBindings } from '#/providers/InputBindingsProvider'
import { useLocalStorage } from '#/providers/LocalStorageProvider'
import { useSetModal } from '#/providers/ModalProvider'
import { useNavigator2D } from '#/providers/Navigator2DProvider'
import { useLaunchedProjects } from '#/providers/ProjectsProvider'
import { useText } from '#/providers/TextProvider'
import type Backend from '#/services/Backend'
import {
  assetIsDirectory,
  assetIsProject,
  AssetType,
  BackendType,
  createRootDirectoryAsset,
  createSpecialEmptyAsset,
  createSpecialErrorAsset,
  createSpecialLoadingAsset,
  getAssetPermissionName,
  Plan,
  ProjectId,
  ProjectState,
  type AnyAsset,
  type AssetId,
  type DirectoryAsset,
  type DirectoryId,
  type LabelName,
  type ProjectAsset,
} from '#/services/Backend'
import { isSpecialReadonlyDirectoryId } from '#/services/RemoteBackend'
import { ROOT_PARENT_DIRECTORY_ID } from '#/services/remoteBackendPaths'
import type { AssetQueryKey } from '#/utilities/AssetQuery'
import AssetQuery from '#/utilities/AssetQuery'
import type { AnyAssetTreeNode } from '#/utilities/AssetTreeNode'
import AssetTreeNode from '#/utilities/AssetTreeNode'
import { toRfc3339 } from '#/utilities/dateTime'
import type { AssetRowsDragPayload } from '#/utilities/drag'
import { ASSET_ROWS, LABELS, setDragImageToBlank } from '#/utilities/drag'
import { fileExtension } from '#/utilities/fileInfo'
import type { DetailedRectangle } from '#/utilities/geometry'
import { DEFAULT_HANDLER } from '#/utilities/inputBindings'
import LocalStorage from '#/utilities/LocalStorage'
import {
  canPermissionModifyDirectoryContents,
  PermissionAction,
  tryCreateOwnerPermission,
  tryFindSelfPermission,
} from '#/utilities/permissions'
import { document } from '#/utilities/sanitizedEventTargets'
import { EMPTY_SET, setPresence, withPresence } from '#/utilities/set'
import type { SortInfo } from '#/utilities/sorting'
import { SortDirection } from '#/utilities/sorting'
import { regexEscape } from '#/utilities/string'
import { twJoin, twMerge } from '#/utilities/tailwindMerge'
import Visibility from '#/utilities/Visibility'
import { uniqueString } from 'enso-common/src/utilities/uniqueString'

// ============================
// === Global configuration ===
// ============================

declare module '#/utilities/LocalStorage' {
  /** */
  interface LocalStorageData {
    readonly enabledColumns: readonly Column[]
  }
}

LocalStorage.registerKey('enabledColumns', {
  schema: z.nativeEnum(Column).array().readonly(),
})

// =================
// === Constants ===
// =================

/**
 * If the ratio of intersection between the main dropzone that should be visible, and the
 * scrollable container, is below this value, then the backup dropzone will be shown.
 */
const MINIMUM_DROPZONE_INTERSECTION_RATIO = 0.5
/**
 * The height of each row in the table body. MUST be identical to the value as set by the
 * Tailwind styling.
 */
const ROW_HEIGHT_PX = 38
/** The size of the loading spinner. */
const LOADING_SPINNER_SIZE_PX = 36
/**
 * The number of pixels the header bar should shrink when the column selector is visible,
 * assuming 0 icons are visible in the column selector.
 */
const COLUMNS_SELECTOR_BASE_WIDTH_PX = 4
/** The number of pixels the header bar should shrink per collapsed column. */
const COLUMNS_SELECTOR_ICON_WIDTH_PX = 28

const SUGGESTIONS_FOR_NO: assetSearchBar.Suggestion[] = [
  {
    render: () => 'no:label',
    addToQuery: (query) => query.addToLastTerm({ nos: ['label'] }),
    deleteFromQuery: (query) => query.deleteFromLastTerm({ nos: ['label'] }),
  },
  {
    render: () => 'no:description',
    addToQuery: (query) => query.addToLastTerm({ nos: ['description'] }),
    deleteFromQuery: (query) => query.deleteFromLastTerm({ nos: ['description'] }),
  },
]
const SUGGESTIONS_FOR_HAS: assetSearchBar.Suggestion[] = [
  {
    render: () => 'has:label',
    addToQuery: (query) => query.addToLastTerm({ negativeNos: ['label'] }),
    deleteFromQuery: (query) => query.deleteFromLastTerm({ negativeNos: ['label'] }),
  },
  {
    render: () => 'has:description',
    addToQuery: (query) => query.addToLastTerm({ negativeNos: ['description'] }),
    deleteFromQuery: (query) => query.deleteFromLastTerm({ negativeNos: ['description'] }),
  },
]
const SUGGESTIONS_FOR_TYPE: assetSearchBar.Suggestion[] = [
  {
    render: () => 'type:project',
    addToQuery: (query) => query.addToLastTerm({ types: ['project'] }),
    deleteFromQuery: (query) => query.deleteFromLastTerm({ types: ['project'] }),
  },
  {
    render: () => 'type:folder',
    addToQuery: (query) => query.addToLastTerm({ types: ['folder'] }),
    deleteFromQuery: (query) => query.deleteFromLastTerm({ types: ['folder'] }),
  },
  {
    render: () => 'type:file',
    addToQuery: (query) => query.addToLastTerm({ types: ['file'] }),
    deleteFromQuery: (query) => query.deleteFromLastTerm({ types: ['file'] }),
  },
  {
    render: () => 'type:secret',
    addToQuery: (query) => query.addToLastTerm({ types: ['secret'] }),
    deleteFromQuery: (query) => query.deleteFromLastTerm({ types: ['secret'] }),
  },
  {
    render: () => 'type:datalink',
    addToQuery: (query) => query.addToLastTerm({ types: ['datalink'] }),
    deleteFromQuery: (query) => query.deleteFromLastTerm({ types: ['datalink'] }),
  },
]
const SUGGESTIONS_FOR_NEGATIVE_TYPE: assetSearchBar.Suggestion[] = [
  {
    render: () => 'type:project',
    addToQuery: (query) => query.addToLastTerm({ negativeTypes: ['project'] }),
    deleteFromQuery: (query) => query.deleteFromLastTerm({ negativeTypes: ['project'] }),
  },
  {
    render: () => 'type:folder',
    addToQuery: (query) => query.addToLastTerm({ negativeTypes: ['folder'] }),
    deleteFromQuery: (query) => query.deleteFromLastTerm({ negativeTypes: ['folder'] }),
  },
  {
    render: () => 'type:file',
    addToQuery: (query) => query.addToLastTerm({ negativeTypes: ['file'] }),
    deleteFromQuery: (query) => query.deleteFromLastTerm({ negativeTypes: ['file'] }),
  },
  {
    render: () => 'type:datalink',
    addToQuery: (query) => query.addToLastTerm({ negativeTypes: ['datalink'] }),
    deleteFromQuery: (query) => query.deleteFromLastTerm({ negativeTypes: ['datalink'] }),
  },
]

// =========================
// === DragSelectionInfo ===
// =========================

/** Information related to a drag selection. */
interface DragSelectionInfo {
  readonly initialIndex: number
  readonly start: number
  readonly end: number
}

// ===================
// === AssetsTable ===
// ===================

/** State passed through from a {@link AssetsTable} to every cell. */
export interface AssetsTableState {
  readonly backend: Backend
  readonly rootDirectoryId: DirectoryId
  readonly expandedDirectoryIds: readonly DirectoryId[]
  readonly scrollContainerRef: RefObject<HTMLElement>
  readonly visibilities: ReadonlyMap<AssetId, Visibility>
  readonly category: Category
  readonly sortInfo: SortInfo<SortableColumn> | null
  readonly setSortInfo: (sortInfo: SortInfo<SortableColumn> | null) => void
  readonly query: AssetQuery
  readonly setQuery: Dispatch<SetStateAction<AssetQuery>>
  readonly nodeMap: Readonly<MutableRefObject<ReadonlyMap<AssetId, AnyAssetTreeNode>>>
  readonly hideColumn: (column: Column) => void
  readonly doCopy: () => void
  readonly doCut: () => void
  readonly doPaste: (newParentKey: DirectoryId, newParentId: DirectoryId) => void
  readonly doDelete: (item: AnyAsset, forever: boolean) => Promise<void>
  readonly doRestore: (item: AnyAsset) => Promise<void>
  readonly doMove: (newParentKey: DirectoryId, item: AnyAsset) => Promise<void>
}

/** Data associated with a {@link AssetRow}, used for rendering. */
export interface AssetRowState {
  readonly isEditingName: boolean
  readonly temporarilyAddedLabels: ReadonlySet<LabelName>
  readonly temporarilyRemovedLabels: ReadonlySet<LabelName>
}

/** Props for a {@link AssetsTable}. */
export interface AssetsTableProps {
  readonly hidden: boolean
  readonly query: AssetQuery
  readonly setQuery: Dispatch<SetStateAction<AssetQuery>>
  readonly category: Category
  readonly initialProjectName: string | null
  readonly assetManagementApiRef: Ref<AssetManagementApi>
}

/** The API for managing assets in the table. */
export interface AssetManagementApi {
  readonly getAsset: (id: AssetId) => AnyAsset | null
  readonly setAsset: (id: AssetId, asset: AnyAsset) => void
}

/** The table of project assets. */
export default function AssetsTable(props: AssetsTableProps) {
  const { hidden, query, setQuery, category, assetManagementApiRef } = props
  const { initialProjectName } = props

  const openedProjects = useLaunchedProjects()
  const doOpenProject = useOpenProject()
  const setCanDownload = useSetCanDownload()
  const setSuggestions = useSetSuggestions()

  const { user } = useFullUserSession()
  const backend = useBackend(category)
  const { data: labels } = useBackendQuery(backend, 'listTags', [])
  const { setModal, unsetModal } = useSetModal()
  const { localStorage } = useLocalStorage()
  const { getText } = useText()
  const inputBindings = useInputBindings()
  const navigator2D = useNavigator2D()
  const toastAndLog = useToastAndLog()
  const previousCategoryRef = useRef(category)
  const dispatchAssetEvent = eventListProvider.useDispatchAssetEvent()
  const dispatchAssetListEvent = eventListProvider.useDispatchAssetListEvent()
  const setCanCreateAssets = useSetCanCreateAssets()
  const setTargetDirectoryInStore = useSetTargetDirectory()
  const didLoadingProjectManagerFail = useDidLoadingProjectManagerFail()
  const reconnectToProjectManager = useReconnectToProjectManager()
  const [enabledColumns, setEnabledColumns] = useState(DEFAULT_ENABLED_COLUMNS)
  const setIsAssetPanelTemporarilyVisible = useSetIsAssetPanelTemporarilyVisible()
  const setAssetPanelProps = useSetAssetPanelProps()

  const hiddenColumns = getColumnList(user, backend.type, category).filter(
    (column) => !enabledColumns.has(column),
  )
  const [sortInfo, setSortInfo] = useState<SortInfo<SortableColumn> | null>(null)
  const driveStore = useDriveStore()
  const setNewestFolderId = useSetNewestFolderId()
  const setSelectedKeys = useSetSelectedKeys()
  const setVisuallySelectedKeys = useSetVisuallySelectedKeys()
  const updateAssetRef = useRef<Record<AnyAsset['id'], (asset: AnyAsset) => void>>({})
  const setPasteData = useSetPasteData()

  const { data: users } = useBackendQuery(backend, 'listUsers', [])
  const { data: userGroups } = useBackendQuery(backend, 'listUserGroups', [])

  const nameOfProjectToImmediatelyOpenRef = useRef(initialProjectName)
  const rootDirectoryId = useRootDirectoryId(backend, category)

  const rootDirectory = useMemo(() => createRootDirectoryAsset(rootDirectoryId), [rootDirectoryId])

  const enableAssetsTableBackgroundRefresh = useFeatureFlag('enableAssetsTableBackgroundRefresh')
  const assetsTableBackgroundRefreshInterval = useFeatureFlag(
    'assetsTableBackgroundRefreshInterval',
  )
  const expandedDirectoryIdsRaw = useExpandedDirectoryIds()
  const toggleDirectoryExpansion = useToggleDirectoryExpansion()

  const expandedDirectoryIds = useMemo(
    () => [rootDirectoryId].concat(expandedDirectoryIdsRaw),
    [expandedDirectoryIdsRaw, rootDirectoryId],
  )

  const expandedDirectoryIdsSet = useMemo(
    () => new Set(expandedDirectoryIds),
    [expandedDirectoryIds],
  )

  const uploadFiles = useUploadFiles(backend, category)
  const duplicateProjectMutation = useMutation(backendMutationOptions(backend, 'duplicateProject'))
  const updateSecretMutation = useMutation(backendMutationOptions(backend, 'updateSecret'))
  const copyAssetMutation = useMutation(backendMutationOptions(backend, 'copyAsset'))
  const deleteAssetMutation = useMutation(backendMutationOptions(backend, 'deleteAsset'))
  const undoDeleteAssetMutation = useMutation(backendMutationOptions(backend, 'undoDeleteAsset'))
  const updateAssetMutation = useMutation(backendMutationOptions(backend, 'updateAsset'))
  const closeProjectMutation = useMutation(backendMutationOptions(backend, 'closeProject'))

  const directories = useQueries({
    // We query only expanded directories, as we don't want to load the data for directories that are not visible.
    queries: useMemo(
      () =>
        expandedDirectoryIds.map((directoryId) =>
          queryOptions({
            queryKey: [
              backend.type,
              'listDirectory',
              directoryId,
              {
                labels: null,
                filterBy: CATEGORY_TO_FILTER_BY[category.type],
                recentProjects: category.type === 'recent',
              },
            ] as const,
            queryFn: async ({ queryKey: [, , parentId, params] }) => {
              try {
                return await backend.listDirectory({ ...params, parentId }, parentId)
              } catch {
                throw Object.assign(new Error(), { parentId })
              }
            },

            enabled: !hidden,
            meta: { persist: false },
          }),
        ),
      [hidden, backend, category, expandedDirectoryIds],
    ),
    combine: (results) => {
      const rootQuery = results[expandedDirectoryIds.indexOf(rootDirectory.id)]

      return {
        rootDirectory: {
          isFetching: rootQuery?.isFetching ?? true,
          isLoading: rootQuery?.isLoading ?? true,
          isError: rootQuery?.isError ?? false,
          data: rootQuery?.data,
        },
        directories: new Map(
          results.map((res, i) => [
            expandedDirectoryIds[i],
            {
              isFetching: res.isFetching,
              isLoading: res.isLoading,
              isError: res.isError,
              data: res.data,
            },
          ]),
        ),
      }
    },
  })

  // We use a different query to refetch the directory data in the background.
  // This reduces the amount of rerenders by batching them together, so they happen less often.
  useQuery({
    queryKey: [backend.type, 'refetchListDirectory'],
    queryFn: () => queryClient.refetchQueries({ queryKey: [backend.type, 'listDirectory'] }),
    refetchInterval:
      enableAssetsTableBackgroundRefresh ? assetsTableBackgroundRefreshInterval : false,
    refetchOnMount: 'always',
    refetchIntervalInBackground: false,
    refetchOnWindowFocus: true,
    enabled: !hidden,
    meta: { persist: false },
  })

  /** Return type of the query function for the listDirectory query. */
  type DirectoryQuery = typeof directories.rootDirectory.data

  const rootDirectoryContent = directories.rootDirectory.data
  const isLoading = directories.rootDirectory.isLoading && !directories.rootDirectory.isError

  const assetTree = useMemo(() => {
    const rootPath = 'rootPath' in category ? category.rootPath : backend.rootPath(user)

    // If the root directory is not loaded, then we cannot render the tree.
    // Return null, and wait for the root directory to load.
    if (rootDirectoryContent == null) {
      return AssetTreeNode.fromAsset(
        createRootDirectoryAsset(rootDirectoryId),
        ROOT_PARENT_DIRECTORY_ID,
        ROOT_PARENT_DIRECTORY_ID,
        -1,
        rootPath,
        null,
      )
    } else if (directories.rootDirectory.isError) {
      return AssetTreeNode.fromAsset(
        createRootDirectoryAsset(rootDirectoryId),
        ROOT_PARENT_DIRECTORY_ID,
        ROOT_PARENT_DIRECTORY_ID,
        -1,
        rootPath,
        null,
      ).with({
        children: [
          AssetTreeNode.fromAsset(
            createSpecialErrorAsset(rootDirectoryId),
            rootDirectoryId,
            rootDirectoryId,
            0,
            '',
          ),
        ],
      })
    }

    const rootId = rootDirectory.id

    const children = rootDirectoryContent.map((content) => {
      /**
       * Recursively build assets tree. If a child is a directory, we search for its content
       * in the loaded data. If it is loaded, we append that data to the asset node
       * and do the same for the children.
       */
      const withChildren = (node: AnyAssetTreeNode, depth: number) => {
        const { item } = node

        if (assetIsDirectory(item)) {
          const childrenAssetsQuery = directories.directories.get(item.id)

          const nestedChildren = childrenAssetsQuery?.data?.map((child) =>
            AssetTreeNode.fromAsset(
              child,
              item.id,
              item.id,
              depth,
              `${node.path}/${child.title}`,
              null,
              child.id,
            ),
          )

          if (childrenAssetsQuery == null || childrenAssetsQuery.isLoading) {
            node = node.with({
              children: [
                AssetTreeNode.fromAsset(
                  createSpecialLoadingAsset(item.id),
                  item.id,
                  item.id,
                  depth,
                  '',
                ),
              ],
            })
          } else if (childrenAssetsQuery.isError) {
            node = node.with({
              children: [
                AssetTreeNode.fromAsset(
                  createSpecialErrorAsset(item.id),
                  item.id,
                  item.id,
                  depth,
                  '',
                ),
              ],
            })
          } else if (nestedChildren?.length === 0) {
            node = node.with({
              children: [
                AssetTreeNode.fromAsset(
                  createSpecialEmptyAsset(item.id),
                  item.id,
                  item.id,
                  depth,
                  '',
                ),
              ],
            })
          } else if (nestedChildren != null) {
            node = node.with({
              children: nestedChildren.map((child) => withChildren(child, depth + 1)),
            })
          }
        }

        return node
      }

      const node = AssetTreeNode.fromAsset(
        content,
        rootId,
        rootId,
        0,
        `${rootPath}/${content.title}`,
        null,
        content.id,
      )

      const ret = withChildren(node, 1)
      return ret
    })

    return new AssetTreeNode(
      rootDirectory,
      ROOT_PARENT_DIRECTORY_ID,
      ROOT_PARENT_DIRECTORY_ID,
      children,
      -1,
      rootPath,
      null,
      rootId,
    )
  }, [
    category,
    backend,
    user,
    rootDirectoryContent,
    directories.rootDirectory.isError,
    directories.directories,
    rootDirectory,
    rootDirectoryId,
  ])

  const filter = useMemo(() => {
    const globCache: Record<string, RegExp> = {}
    if (/^\s*$/.test(query.query)) {
      return null
    } else {
      return (node: AnyAssetTreeNode) => {
        if (
          node.item.type === AssetType.specialEmpty ||
          node.item.type === AssetType.specialLoading
        ) {
          return false
        }
        const assetType =
          node.item.type === AssetType.directory ? 'folder'
          : node.item.type === AssetType.datalink ? 'datalink'
          : String(node.item.type)
        const assetExtension =
          node.item.type !== AssetType.file ? null : fileExtension(node.item.title).toLowerCase()
        const assetModifiedAt = new Date(node.item.modifiedAt)
        const nodeLabels: readonly string[] = node.item.labels ?? []
        const lowercaseName = node.item.title.toLowerCase()
        const lowercaseDescription = node.item.description?.toLowerCase() ?? ''
        const owners =
          node.item.permissions
            ?.filter((permission) => permission.permission === PermissionAction.own)
            .map(getAssetPermissionName) ?? []
        const globMatch = (glob: string, match: string) => {
          const regex = (globCache[glob] =
            globCache[glob] ??
            new RegExp('^' + regexEscape(glob).replace(/(?:\\\*)+/g, '.*') + '$', 'i'))
          return regex.test(match)
        }
        const isAbsent = (type: string) => {
          switch (type) {
            case 'label':
            case 'labels': {
              return nodeLabels.length === 0
            }
            case 'name': {
              // Should never be true, but handle it just in case.
              return lowercaseName === ''
            }
            case 'description': {
              return lowercaseDescription === ''
            }
            case 'extension': {
              // Should never be true, but handle it just in case.
              return assetExtension === ''
            }
          }
          // Things like `no:name` and `no:owner` are never true.
          return false
        }
        const parseDate = (date: string) => {
          const lowercase = date.toLowerCase()
          switch (lowercase) {
            case 'today': {
              return new Date()
            }
          }
          return new Date(date)
        }
        const matchesDate = (date: string) => {
          const parsed = parseDate(date)
          return (
            parsed.getFullYear() === assetModifiedAt.getFullYear() &&
            parsed.getMonth() === assetModifiedAt.getMonth() &&
            parsed.getDate() === assetModifiedAt.getDate()
          )
        }
        const isEmpty = (values: string[]) =>
          values.length === 0 || (values.length === 1 && values[0] === '')
        const filterTag = (
          positive: string[][],
          negative: string[][],
          predicate: (value: string) => boolean,
        ) =>
          positive.every((values) => isEmpty(values) || values.some(predicate)) &&
          negative.every((values) => !values.some(predicate))
        return (
          filterTag(query.nos, query.negativeNos, (no) => isAbsent(no.toLowerCase())) &&
          filterTag(query.keywords, query.negativeKeywords, (keyword) =>
            lowercaseName.includes(keyword.toLowerCase()),
          ) &&
          filterTag(query.names, query.negativeNames, (name) => globMatch(name, lowercaseName)) &&
          filterTag(query.labels, query.negativeLabels, (label) =>
            nodeLabels.some((assetLabel) => globMatch(label, assetLabel)),
          ) &&
          filterTag(query.types, query.negativeTypes, (type) => type === assetType) &&
          filterTag(
            query.extensions,
            query.negativeExtensions,
            (extension) => extension.toLowerCase() === assetExtension,
          ) &&
          filterTag(query.descriptions, query.negativeDescriptions, (description) =>
            lowercaseDescription.includes(description.toLowerCase()),
          ) &&
          filterTag(query.modifieds, query.negativeModifieds, matchesDate) &&
          filterTag(query.owners, query.negativeOwners, (owner) =>
            owners.some((assetOwner) => globMatch(owner, assetOwner)),
          )
        )
      }
    }
  }, [query])

  const visibilities = useMemo(() => {
    const map = new Map<AssetId, Visibility>()
    const processNode = (node: AnyAssetTreeNode) => {
      let displayState = Visibility.hidden
      const visible = filter?.(node) ?? true
      for (const child of node.children ?? []) {
        if (visible && child.item.type === AssetType.specialEmpty) {
          map.set(child.key, Visibility.visible)
        } else {
          processNode(child)
        }
        if (map.get(child.key) !== Visibility.hidden) {
          displayState = Visibility.faded
        }
      }
      if (visible) {
        displayState = Visibility.visible
      }
      map.set(node.key, displayState)
      return displayState
    }
    processNode(assetTree)
    return map
  }, [assetTree, filter])

  const displayItems = useMemo(() => {
    if (sortInfo == null) {
      return assetTree.preorderTraversal((children) =>
        children.filter((child) => expandedDirectoryIdsSet.has(child.directoryId)),
      )
    } else {
      const multiplier = sortInfo.direction === SortDirection.ascending ? 1 : -1
      let compare: (a: AnyAssetTreeNode, b: AnyAssetTreeNode) => number
      switch (sortInfo.field) {
        case Column.name: {
          compare = (a, b) => multiplier * a.item.title.localeCompare(b.item.title, 'en')
          break
        }
        case Column.modified: {
          compare = (a, b) => {
            const aOrder = Number(new Date(a.item.modifiedAt))
            const bOrder = Number(new Date(b.item.modifiedAt))
            return multiplier * (aOrder - bOrder)
          }
          break
        }
      }
      return assetTree.preorderTraversal((tree) =>
        [...tree].filter((child) => expandedDirectoryIdsSet.has(child.directoryId)).sort(compare),
      )
    }
  }, [assetTree, sortInfo, expandedDirectoryIdsSet])

  const visibleItems = useMemo(
    () => displayItems.filter((item) => visibilities.get(item.key) !== Visibility.hidden),
    [displayItems, visibilities],
  )

  const [isDraggingFiles, setIsDraggingFiles] = useState(false)
  const [droppedFilesCount, setDroppedFilesCount] = useState(0)
  const isCloud = backend.type === BackendType.remote
  /** Events sent when the asset list was still loading. */
  const queuedAssetListEventsRef = useRef<AssetListEvent[]>([])
  const rootRef = useRef<HTMLDivElement | null>(null)
  const cleanupRootRef = useRef(() => {})
  const mainDropzoneRef = useRef<HTMLButtonElement | null>(null)
  const lastSelectedIdsRef = useRef<AssetId | ReadonlySet<AssetId> | null>(null)
  const headerRowRef = useRef<HTMLTableRowElement>(null)
  const assetTreeRef = useRef<AnyAssetTreeNode>(assetTree)
  const getPasteData = useEventCallback(() => driveStore.getState().pasteData)
  const nodeMapRef = useRef<ReadonlyMap<AssetId, AnyAssetTreeNode>>(
    new Map<AssetId, AnyAssetTreeNode>(),
  )
  const isAssetContextMenuVisible =
    category.type !== 'cloud' || user.plan == null || user.plan === Plan.solo

  const queryClient = useQueryClient()

  const isMainDropzoneVisible = useIntersectionRatio(
    rootRef,
    mainDropzoneRef,
    MINIMUM_DROPZONE_INTERSECTION_RATIO,
    (ratio) => ratio >= MINIMUM_DROPZONE_INTERSECTION_RATIO,
    true,
  )

  useEffect(() => {
    previousCategoryRef.current = category
  })

  const setTargetDirectory = useEventCallback(
    (targetDirectory: AssetTreeNode<DirectoryAsset> | null) => {
      const targetDirectorySelfPermission =
        targetDirectory == null ? null : (
          tryFindSelfPermission(user, targetDirectory.item.permissions)
        )
      const canCreateAssets =
        targetDirectory == null ?
          category.type !== 'cloud' || user.plan == null || user.plan === Plan.solo
        : isLocalCategory(category) ||
          (targetDirectorySelfPermission != null &&
            canPermissionModifyDirectoryContents(targetDirectorySelfPermission.permission))
      setCanCreateAssets(canCreateAssets)
      setTargetDirectoryInStore(targetDirectory)
    },
  )

  useEffect(() => {
    setNewestFolderId(null)
  }, [category, setNewestFolderId])

  useEffect(
    () =>
      driveStore.subscribe(({ selectedKeys }, { selectedKeys: oldSelectedKeys }) => {
        if (selectedKeys !== oldSelectedKeys) {
          if (selectedKeys.size === 0) {
            setTargetDirectory(null)
          } else if (selectedKeys.size === 1) {
            const [soleKey] = selectedKeys
            const item = soleKey == null ? null : nodeMapRef.current.get(soleKey)
            if (item != null && item.isType(AssetType.directory)) {
              setTargetDirectory(item)
            }
            if (item && item.item.id !== driveStore.getState().assetPanelProps?.item?.item.id) {
              setAssetPanelProps({ backend, item })
              setIsAssetPanelTemporarilyVisible(false)
            }
          } else {
            let commonDirectoryKey: AssetId | null = null
            let otherCandidateDirectoryKey: AssetId | null = null
            for (const key of selectedKeys) {
              const node = nodeMapRef.current.get(key)
              if (node != null) {
                if (commonDirectoryKey == null) {
                  commonDirectoryKey = node.directoryKey
                  otherCandidateDirectoryKey =
                    node.item.type === AssetType.directory ? node.key : null
                } else if (
                  node.key === commonDirectoryKey ||
                  node.directoryKey === commonDirectoryKey
                ) {
                  otherCandidateDirectoryKey = null
                } else if (
                  otherCandidateDirectoryKey != null &&
                  (node.key === otherCandidateDirectoryKey ||
                    node.directoryKey === otherCandidateDirectoryKey)
                ) {
                  commonDirectoryKey = otherCandidateDirectoryKey
                  otherCandidateDirectoryKey = null
                } else {
                  // No match; there is no common parent directory for the entire selection.
                  commonDirectoryKey = null
                  break
                }
              }
            }
            const node =
              commonDirectoryKey == null ? null : nodeMapRef.current.get(commonDirectoryKey)
            if (node != null && node.isType(AssetType.directory)) {
              setTargetDirectory(node)
            }
          }
        }
      }),
    [
      backend,
      driveStore,
      setAssetPanelProps,
      setIsAssetPanelTemporarilyVisible,
      setTargetDirectory,
    ],
  )

  useEffect(() => {
    const nodeToSuggestion = (
      node: AnyAssetTreeNode,
      key: AssetQueryKey = 'names',
    ): assetSearchBar.Suggestion => ({
      render: () => `${key === 'names' ? '' : '-:'}${node.item.title}`,
      addToQuery: (oldQuery) => oldQuery.addToLastTerm({ [key]: [node.item.title] }),
      deleteFromQuery: (oldQuery) => oldQuery.deleteFromLastTerm({ [key]: [node.item.title] }),
    })
    const allVisibleNodes = () =>
      assetTree
        .preorderTraversal((children) =>
          children.filter((child) => visibilities.get(child.key) !== Visibility.hidden),
        )
        .filter(
          (node) =>
            visibilities.get(node.key) === Visibility.visible &&
            node.item.type !== AssetType.specialEmpty &&
            node.item.type !== AssetType.specialLoading,
        )
    const allVisible = (negative = false) =>
      allVisibleNodes().map((node) => nodeToSuggestion(node, negative ? 'negativeNames' : 'names'))
    const terms = AssetQuery.terms(query.query)
    const term = terms.find((otherTerm) => otherTerm.values.length === 0) ?? terms[terms.length - 1]
    const termValues = term?.values ?? []
    const shouldOmitNames = terms.some((otherTerm) => otherTerm.tag === 'name')
    if (termValues.length !== 0) {
      setSuggestions(shouldOmitNames ? [] : allVisible())
    } else {
      const negative = term?.tag?.startsWith('-') ?? false
      switch (term?.tag ?? null) {
        case null:
        case '':
        case '-':
        case 'name':
        case '-name': {
          setSuggestions(allVisible(negative))
          break
        }
        case 'no':
        case '-has': {
          setSuggestions(isCloud ? SUGGESTIONS_FOR_NO : [])
          break
        }
        case 'has':
        case '-no': {
          setSuggestions(isCloud ? SUGGESTIONS_FOR_HAS : [])
          break
        }
        case 'type': {
          setSuggestions(SUGGESTIONS_FOR_TYPE)
          break
        }
        case '-type': {
          setSuggestions(SUGGESTIONS_FOR_NEGATIVE_TYPE)
          break
        }
        case 'ext':
        case '-ext':
        case 'extension':
        case '-extension': {
          const extensions = allVisibleNodes()
            .filter((node) => node.item.type === AssetType.file)
            .map((node) => fileExtension(node.item.title))
          setSuggestions(
            Array.from(
              new Set(extensions),
              (extension): assetSearchBar.Suggestion => ({
                render: () =>
                  AssetQuery.termToString({
                    tag: `${negative ? '-' : ''}extension`,
                    values: [extension],
                  }),
                addToQuery: (oldQuery) =>
                  oldQuery.addToLastTerm(
                    negative ? { negativeExtensions: [extension] } : { extensions: [extension] },
                  ),
                deleteFromQuery: (oldQuery) =>
                  oldQuery.deleteFromLastTerm(
                    negative ? { negativeExtensions: [extension] } : { extensions: [extension] },
                  ),
              }),
            ),
          )
          break
        }
        case 'modified':
        case '-modified': {
          const modifieds = assetTree.preorderTraversal().map((node) => {
            const date = new Date(node.item.modifiedAt)
            return `${date.getFullYear()}-${date.getMonth() + 1}-${date.getDate()}`
          })
          setSuggestions(
            Array.from(
              new Set(['today', ...modifieds]),
              (modified): assetSearchBar.Suggestion => ({
                render: () =>
                  AssetQuery.termToString({
                    tag: `${negative ? '-' : ''}modified`,
                    values: [modified],
                  }),
                addToQuery: (oldQuery) =>
                  oldQuery.addToLastTerm(
                    negative ? { negativeModifieds: [modified] } : { modifieds: [modified] },
                  ),
                deleteFromQuery: (oldQuery) =>
                  oldQuery.deleteFromLastTerm(
                    negative ? { negativeModifieds: [modified] } : { modifieds: [modified] },
                  ),
              }),
            ),
          )
          break
        }
        case 'owner':
        case '-owner': {
          const owners = assetTree
            .preorderTraversal()
            .flatMap((node) =>
              (node.item.permissions ?? [])
                .filter((permission) => permission.permission === PermissionAction.own)
                .map(getAssetPermissionName),
            )
          setSuggestions(
            Array.from(
              new Set(owners),
              (owner): assetSearchBar.Suggestion => ({
                render: () =>
                  AssetQuery.termToString({
                    tag: `${negative ? '-' : ''}owner`,
                    values: [owner],
                  }),
                addToQuery: (oldQuery) =>
                  oldQuery.addToLastTerm(
                    negative ? { negativeOwners: [owner] } : { owners: [owner] },
                  ),
                deleteFromQuery: (oldQuery) =>
                  oldQuery.deleteFromLastTerm(
                    negative ? { negativeOwners: [owner] } : { owners: [owner] },
                  ),
              }),
            ),
          )
          break
        }
        case 'label':
        case '-label': {
          setSuggestions(
            (labels ?? []).map(
              (label): assetSearchBar.Suggestion => ({
                render: () => (
                  <Label active color={label.color} onPress={() => {}}>
                    {label.value}
                  </Label>
                ),
                addToQuery: (oldQuery) =>
                  oldQuery.addToLastTerm(
                    negative ? { negativeLabels: [label.value] } : { labels: [label.value] },
                  ),
                deleteFromQuery: (oldQuery) =>
                  oldQuery.deleteFromLastTerm(
                    negative ? { negativeLabels: [label.value] } : { labels: [label.value] },
                  ),
              }),
            ),
          )
          break
        }
        default: {
          setSuggestions(shouldOmitNames ? [] : allVisible())
          break
        }
      }
    }
  }, [isCloud, assetTree, query, visibilities, labels, setSuggestions])

  useEffect(() => {
    assetTreeRef.current = assetTree
    const newNodeMap = new Map(assetTree.preorderTraversal().map((asset) => [asset.key, asset]))
    newNodeMap.set(assetTree.key, assetTree)
    nodeMapRef.current = newNodeMap
  }, [assetTree])

  useEffect(() => {
    if (!hidden) {
      return inputBindings.attach(document.body, 'keydown', {
        cancelCut: () => {
          const pasteData = getPasteData()
          if (pasteData == null) {
            return false
          } else {
            dispatchAssetEvent({ type: AssetEventType.cancelCut, ids: pasteData.data.ids })
            setPasteData(null)
            return
          }
        },
      })
    }
  }, [dispatchAssetEvent, getPasteData, hidden, inputBindings, setPasteData])

  useEffect(
    () =>
      driveStore.subscribe(({ selectedKeys }) => {
        let newCanDownload: boolean
        if (!isCloud) {
          newCanDownload =
            selectedKeys.size !== 0 &&
            Array.from(selectedKeys).every((key) => {
              const node = nodeMapRef.current.get(key)
              return node?.item.type === AssetType.project
            })
        } else {
          newCanDownload =
            selectedKeys.size !== 0 &&
            Array.from(selectedKeys).every((key) => {
              const node = nodeMapRef.current.get(key)
              return (
                node?.item.type === AssetType.project ||
                node?.item.type === AssetType.file ||
                node?.item.type === AssetType.datalink
              )
            })
        }
        const currentCanDownload = driveStore.getState().canDownload
        if (currentCanDownload !== newCanDownload) {
          setCanDownload(newCanDownload)
        }
      }),
    [driveStore, isCloud, setCanDownload],
  )

  useEffect(() => {
    if (isLoading) {
      nameOfProjectToImmediatelyOpenRef.current = initialProjectName
    } else {
      // The project name here might also be a string with project id, e.g. when opening
      // a project file from explorer on Windows.
      const isInitialProject = (asset: AnyAsset) =>
        asset.title === initialProjectName || asset.id === initialProjectName
      const projectToLoad = assetTree
        .preorderTraversal()
        .map((node) => node.item)
        .filter(assetIsProject)
        .find(isInitialProject)
      if (projectToLoad != null) {
        doOpenProject({
          type: BackendType.local,
          id: projectToLoad.id,
          title: projectToLoad.title,
          parentId: projectToLoad.parentId,
        })
      } else if (initialProjectName != null) {
        toastAndLog('findProjectError', null, initialProjectName)
      }
    }
    // This effect MUST only run when `initialProjectName` is changed.
    // eslint-disable-next-line react-hooks/exhaustive-deps
  }, [initialProjectName])

  useEffect(() => {
    const savedEnabledColumns = localStorage.get('enabledColumns')
    if (savedEnabledColumns != null) {
      setEnabledColumns(new Set(savedEnabledColumns))
    }
  }, [localStorage])

  useEffect(() => {
    localStorage.set('enabledColumns', [...enabledColumns])
  }, [enabledColumns, localStorage])

  useEffect(
    () =>
      driveStore.subscribe(({ selectedKeys }) => {
        if (selectedKeys.size !== 1) {
          setAssetPanelProps(null)
          setIsAssetPanelTemporarilyVisible(false)
        }
      }),
    [driveStore, setAssetPanelProps, setIsAssetPanelTemporarilyVisible],
  )

  const doCopyOnBackend = useEventCallback(
    async (newParentId: DirectoryId | null, asset: AnyAsset) => {
      try {
        newParentId ??= rootDirectoryId

        await copyAssetMutation.mutateAsync([
          asset.id,
          newParentId,
          asset.title,
          nodeMapRef.current.get(newParentId)?.item.title ?? '(unknown)',
        ])
      } catch (error) {
        toastAndLog('copyAssetError', error, asset.title)
      }
    },
  )

  const doMove = useEventCallback(async (newParentId: DirectoryId | null, asset: AnyAsset) => {
    try {
      if (asset.id === driveStore.getState().assetPanelProps?.item?.item.id) {
        setAssetPanelProps(null)
      }
      await updateAssetMutation.mutateAsync([
        asset.id,
        { parentDirectoryId: newParentId ?? rootDirectoryId, description: null },
        asset.title,
      ])
    } catch (error) {
      toastAndLog('moveAssetError', error, asset.title)
    }
  })

  const doDelete = useEventCallback(async (asset: AnyAsset, forever: boolean = false) => {
    if (asset.id === driveStore.getState().assetPanelProps?.item?.item.id) {
      setAssetPanelProps(null)
    }
    if (asset.type === AssetType.directory) {
      toggleDirectoryExpansion(asset.id, false)
    }
    try {
      if (asset.type === AssetType.project && backend.type === BackendType.local) {
        try {
          await closeProjectMutation.mutateAsync([asset.id, asset.title])
        } catch {
          // Ignored. The project was already closed.
        }
      }
      await deleteAssetMutation.mutateAsync([asset.id, { force: forever }, asset.title])
    } catch (error) {
      toastAndLog('deleteAssetError', error, asset.title)
    }
  })

  const doDeleteById = useEventCallback(async (assetId: AssetId, forever: boolean = false) => {
    if (assetId === driveStore.getState().assetPanelProps?.item?.item.id) {
      setAssetPanelProps(null)
    }
    const asset = nodeMapRef.current.get(assetId)?.item

    if (asset != null) {
      return doDelete(asset, forever)
    }
  })

  const [spinnerState, setSpinnerState] = useState(SpinnerState.initial)
  const [keyboardSelectedIndex, setKeyboardSelectedIndex] = useState<number | null>(null)
  const mostRecentlySelectedIndexRef = useRef<number | null>(null)
  const selectionStartIndexRef = useRef<number | null>(null)
  const bodyRef = useRef<HTMLTableSectionElement>(null)

  const setMostRecentlySelectedIndex = useEventCallback(
    (index: number | null, isKeyboard: boolean = false) => {
      startTransition(() => {
        mostRecentlySelectedIndexRef.current = index
        setKeyboardSelectedIndex(isKeyboard ? index : null)
      })
    },
  )

  useEffect(() => {
    const body = bodyRef.current
    if (body == null) {
      return
    } else {
      return navigator2D.register(body, {
        focusPrimaryChild: () => {
          setMostRecentlySelectedIndex(0, true)
        },
      })
    }
  }, [navigator2D, setMostRecentlySelectedIndex])

  const onKeyDown = (event: KeyboardEvent) => {
    const { selectedKeys } = driveStore.getState()
    const prevIndex = mostRecentlySelectedIndexRef.current
    const item = prevIndex == null ? null : visibleItems[prevIndex]
    if (selectedKeys.size === 1 && item != null) {
      switch (event.key) {
        case 'Enter':
        case ' ': {
          if (event.key === ' ' && event.ctrlKey) {
            const keys = selectedKeys
            setSelectedKeys(withPresence(keys, item.key, !keys.has(item.key)))
          } else {
            switch (item.type) {
              case AssetType.directory: {
                event.preventDefault()
                event.stopPropagation()
                toggleDirectoryExpansion(item.item.id)
                break
              }
              case AssetType.project: {
                event.preventDefault()
                event.stopPropagation()
                doOpenProject({
                  type: backend.type,
                  id: item.item.id,
                  title: item.item.title,
                  parentId: item.item.parentId,
                })
                break
              }
              case AssetType.datalink: {
                event.preventDefault()
                event.stopPropagation()
                setIsAssetPanelTemporarilyVisible(true)
                break
              }
              case AssetType.secret: {
                event.preventDefault()
                event.stopPropagation()
                const id = item.item.id
                setModal(
                  <UpsertSecretModal
                    id={item.item.id}
                    name={item.item.title}
                    doCreate={async (_name, value) => {
                      try {
                        await updateSecretMutation.mutateAsync([id, { value }, item.item.title])
                      } catch (error) {
                        toastAndLog(null, error)
                      }
                    }}
                  />,
                )
                break
              }
              default: {
                break
              }
            }
          }
          break
        }
        case 'ArrowLeft': {
          if (item.type === AssetType.directory) {
            if (item.children != null) {
              // The folder is expanded; collapse it.
              event.preventDefault()
              event.stopPropagation()
              toggleDirectoryExpansion(item.item.id, false)
            } else if (prevIndex != null) {
              // Focus parent if there is one.
              let index = prevIndex - 1
              let possibleParent = visibleItems[index]
              while (possibleParent != null && index >= 0) {
                if (possibleParent.depth < item.depth) {
                  event.preventDefault()
                  event.stopPropagation()
                  setSelectedKeys(new Set([possibleParent.key]))
                  setMostRecentlySelectedIndex(index, true)
                  break
                }
                index -= 1
                possibleParent = visibleItems[index]
              }
            }
          }
          break
        }
        case 'ArrowRight': {
          if (item.type === AssetType.directory && item.children == null) {
            // The folder is collapsed; expand it.
            event.preventDefault()
            event.stopPropagation()
            toggleDirectoryExpansion(item.item.id, true)
          }
          break
        }
      }
    }
    switch (event.key) {
      case ' ': {
        if (event.ctrlKey && item != null) {
          const keys = selectedKeys
          setSelectedKeys(withPresence(keys, item.key, !keys.has(item.key)))
        }
        break
      }
      case 'Escape': {
        setSelectedKeys(EMPTY_SET)
        setMostRecentlySelectedIndex(null)
        selectionStartIndexRef.current = null
        break
      }
      case 'ArrowUp':
      case 'ArrowDown': {
        if (!event.shiftKey) {
          selectionStartIndexRef.current = null
        }
        let index = prevIndex ?? 0
        let oldIndex = index
        if (prevIndex != null) {
          let itemType = visibleItems[index]?.item.type
          do {
            oldIndex = index
            index =
              event.key === 'ArrowUp' ?
                Math.max(0, index - 1)
              : Math.min(visibleItems.length - 1, index + 1)
            itemType = visibleItems[index]?.item.type
          } while (
            index !== oldIndex &&
            (itemType === AssetType.specialEmpty || itemType === AssetType.specialLoading)
          )
          if (itemType === AssetType.specialEmpty || itemType === AssetType.specialLoading) {
            index = prevIndex
          }
        }
        setMostRecentlySelectedIndex(index, true)
        if (event.shiftKey) {
          event.preventDefault()
          event.stopPropagation()
          // On Windows, Ctrl+Shift+Arrow behaves the same as Shift+Arrow.
          if (selectionStartIndexRef.current == null) {
            selectionStartIndexRef.current = prevIndex ?? 0
          }
          const startIndex = Math.min(index, selectionStartIndexRef.current)
          const endIndex = Math.max(index, selectionStartIndexRef.current) + 1
          const selection = visibleItems.slice(startIndex, endIndex)
          setSelectedKeys(new Set(selection.map((newItem) => newItem.key)))
        } else if (event.ctrlKey) {
          event.preventDefault()
          event.stopPropagation()
          selectionStartIndexRef.current = null
        } else if (index !== prevIndex) {
          event.preventDefault()
          event.stopPropagation()
          const newItem = visibleItems[index]
          if (newItem != null) {
            setSelectedKeys(new Set([newItem.key]))
          }
          selectionStartIndexRef.current = null
        } else {
          // The arrow key will escape this container. In that case, do not stop propagation
          // and let `navigator2D` navigate to a different container.
          setSelectedKeys(EMPTY_SET)
          selectionStartIndexRef.current = null
        }
        break
      }
    }
  }

  useEffect(() => {
    const onClick = () => {
      setKeyboardSelectedIndex(null)
    }

    document.addEventListener('click', onClick, { capture: true })
    return () => {
      document.removeEventListener('click', onClick, { capture: true })
    }
  }, [setMostRecentlySelectedIndex])

  const deleteAsset = useEventCallback((assetId: AssetId) => {
    const asset = nodeMapRef.current.get(assetId)?.item

    if (asset) {
      const listDirectoryQuery = queryClient.getQueryCache().find<DirectoryQuery>({
        queryKey: [backend.type, 'listDirectory', asset.parentId],
        exact: false,
      })

      if (listDirectoryQuery?.state.data) {
        listDirectoryQuery.setData(
          listDirectoryQuery.state.data.filter((child) => child.id !== assetId),
        )
      }
    }
  })

  /** All items must have the same type. */
  const insertAssets = useEventCallback(
    (assets: readonly AnyAsset[], parentId: DirectoryId | null) => {
      const actualParentId = parentId ?? rootDirectoryId

      const listDirectoryQuery = queryClient.getQueryCache().find<DirectoryQuery>({
        queryKey: [backend.type, 'listDirectory', actualParentId],
        exact: false,
      })

      if (listDirectoryQuery?.state.data) {
        listDirectoryQuery.setData([...listDirectoryQuery.state.data, ...assets])
      }
    },
  )

  const onAssetListEvent = useEventCallback((event: AssetListEvent) => {
    switch (event.type) {
      case AssetListEventType.duplicateProject: {
        const parent = nodeMapRef.current.get(event.parentKey)
        const siblings = parent?.children ?? []
        const siblingTitles = new Set(siblings.map((sibling) => sibling.item.title))
        let index = 1
        let title = `${event.original.title} (${index})`
        while (siblingTitles.has(title)) {
          index += 1
          title = `${event.original.title} (${index})`
        }

        const placeholderItem: ProjectAsset = {
          type: AssetType.project,
          id: ProjectId(uniqueString()),
          title,
          modifiedAt: toRfc3339(new Date()),
          parentId: event.parentId,
          permissions: tryCreateOwnerPermission(
            `${parent?.path ?? ''}/${title}`,
            category,
            user,
            users ?? [],
            userGroups ?? [],
          ),
          projectState: {
            type: ProjectState.placeholder,
            volumeId: '',
            openedBy: user.email,
          },
          labels: [],
          description: null,
        }

        insertAssets([placeholderItem], event.parentId)

        void duplicateProjectMutation
          .mutateAsync([event.original.id, event.versionId, placeholderItem.title])
          .catch((error) => {
            deleteAsset(placeholderItem.id)
            toastAndLog('createProjectError', error)

            throw error
          })
          .then((project) => {
            doOpenProject({
              type: backend.type,
              parentId: event.parentId,
              title: placeholderItem.title,
              id: project.projectId,
            })
          })

        break
      }
      case AssetListEventType.copy: {
        for (const item of event.items) {
          void doCopyOnBackend(event.newParentId, item)
        }
        break
      }
      case AssetListEventType.move: {
        for (const item of event.items) {
          void doMove(event.newParentId, item)
        }
        break
      }
      case AssetListEventType.delete: {
        const asset = nodeMapRef.current.get(event.key)?.item
        if (asset) {
          void doDelete(asset, false)
        }
        break
      }
      case AssetListEventType.emptyTrash: {
        if (category.type !== 'trash') {
          toastAndLog('canOnlyEmptyTrashWhenInTrash')
        } else if (assetTree.children != null) {
          const ids = new Set(
            assetTree.children
              .map((child) => child.item.id)
              .filter((id) => !isSpecialReadonlyDirectoryId(id)),
          )
          // This is required to prevent an infinite loop.
          window.setTimeout(() => {
            dispatchAssetEvent({ type: AssetEventType.deleteForever, ids })
          })
        }
        break
      }
      case AssetListEventType.removeSelf: {
        dispatchAssetEvent({ type: AssetEventType.removeSelf, id: event.id })
        break
      }
    }
  })
  eventListProvider.useAssetListEventListener((event) => {
    if (!isLoading) {
      onAssetListEvent(event)
    } else {
      queuedAssetListEventsRef.current.push(event)
    }
  })

  const doCopy = useEventCallback(() => {
    unsetModal()
    const { selectedKeys } = driveStore.getState()
    setPasteData({
      type: 'copy',
      data: { backendType: backend.type, category, ids: selectedKeys },
    })
  })

  const doCut = useEventCallback(() => {
    unsetModal()
    const { selectedKeys, pasteData } = driveStore.getState()
    if (pasteData != null) {
      dispatchAssetEvent({ type: AssetEventType.cancelCut, ids: pasteData.data.ids })
    }
    setPasteData({
      type: 'move',
      data: { backendType: backend.type, category, ids: selectedKeys },
    })
    dispatchAssetEvent({ type: AssetEventType.cut, ids: selectedKeys })
    setSelectedKeys(EMPTY_SET)
  })

  const cutAndPaste = useCutAndPaste(category)
  const doPaste = useEventCallback((newParentKey: DirectoryId, newParentId: DirectoryId) => {
    unsetModal()
    const { pasteData } = driveStore.getState()
    if (
      pasteData?.data.backendType === backend.type &&
      canTransferBetweenCategories(pasteData.data.category, category)
    ) {
      if (pasteData.data.ids.has(newParentKey)) {
        toast.error('Cannot paste a folder into itself.')
      } else {
        toggleDirectoryExpansion(newParentId, true)
        if (pasteData.type === 'copy') {
          const assets = Array.from(pasteData.data.ids, (id) => nodeMapRef.current.get(id)).flatMap(
            (asset) => (asset ? [asset.item] : []),
          )
          dispatchAssetListEvent({
            type: AssetListEventType.copy,
            items: assets,
            newParentId,
            newParentKey,
          })
        } else {
          cutAndPaste(newParentKey, newParentId, pasteData.data, nodeMapRef.current)
        }
        setPasteData(null)
      }
    }
  })

  const doRestore = useEventCallback(async (asset: AnyAsset) => {
    try {
      if (asset.id === driveStore.getState().assetPanelProps?.item?.item.id) {
        setAssetPanelProps(null)
      }
      await undoDeleteAssetMutation.mutateAsync([asset.id, asset.title])
    } catch (error) {
      toastAndLog('restoreAssetError', error, asset.title)
    }
  })

  const hideColumn = useEventCallback((column: Column) => {
    setEnabledColumns((columns) => withPresence(columns, column, false))
  })

  const hiddenContextMenu = useMemo(
    () => (
      <AssetsTableContextMenu
        hidden
        backend={backend}
        category={category}
        nodeMapRef={nodeMapRef}
        rootDirectoryId={rootDirectoryId}
        event={{ pageX: 0, pageY: 0 }}
        doCopy={doCopy}
        doCut={doCut}
        doPaste={doPaste}
        doDelete={doDeleteById}
      />
    ),
    [backend, category, rootDirectoryId, doCopy, doCut, doPaste, doDeleteById],
  )

  const onDropzoneDragOver = (event: DragEvent<Element>) => {
    const payload = ASSET_ROWS.lookup(event)
    const filtered = payload?.filter((item) => item.asset.parentId !== rootDirectoryId)
    if (filtered != null && filtered.length > 0) {
      event.preventDefault()
    } else if (event.dataTransfer.types.includes('Files')) {
      event.preventDefault()
    }
  }

  const updateIsDraggingFiles = (event: DragEvent<Element>) => {
    if (event.dataTransfer.types.includes('Files')) {
      setIsDraggingFiles(true)
      setDroppedFilesCount(event.dataTransfer.items.length)
    }
  }

  const handleFileDrop = (event: DragEvent) => {
    setIsDraggingFiles(false)
    if (event.dataTransfer.types.includes('Files')) {
      event.preventDefault()
      event.stopPropagation()
      void uploadFiles(Array.from(event.dataTransfer.files), rootDirectoryId, rootDirectoryId)
    }
  }

  const state = useMemo<AssetsTableState>(
    // The type MUST be here to trigger excess property errors at typecheck time.
    () => ({
      backend,
      expandedDirectoryIds,
      rootDirectoryId,
      visibilities,
      scrollContainerRef: rootRef,
      category,
      sortInfo,
      setSortInfo,
      query,
      setQuery,
      nodeMap: nodeMapRef,
      hideColumn,
      doCopy,
      doCut,
      doPaste,
      doDelete,
      doRestore,
      doMove,
    }),
    [
      backend,
      expandedDirectoryIds,
      rootDirectoryId,
      visibilities,
      category,
      sortInfo,
      query,
      doCopy,
      doCut,
      doPaste,
      doDelete,
      doRestore,
      doMove,
      hideColumn,
      setQuery,
    ],
  )

  useEffect(() => {
    // In some browsers, at least in Chrome 126,
    // in some situations, when an element has a
    // 'container-size' style, and the parent element is hidden,
    // the browser can't calculate the element's size
    // and thus the element doesn't appear when we unhide the parent.
    // The only way to fix that is to force browser to recalculate styles
    // So the trick is to change a property, trigger style recalc(`getBoundlingClientRect()`)
    // and remove the property.
    // since everything is happening synchronously, user won't see a broken layout during recalculation
    if (!hidden && rootRef.current) {
      for (let i = 0; i < rootRef.current.children.length; i++) {
        const element = rootRef.current.children[i]

        if (element instanceof HTMLElement) {
          element.style.width = '0px'
          element.getBoundingClientRect()
          element.style.width = ''
        }
      }
    }
  }, [hidden])

  // This is required to prevent the table body from overlapping the table header, because
  // the table header is transparent.
  const updateClipPath = useOnScroll(() => {
    if (bodyRef.current != null && rootRef.current != null) {
      bodyRef.current.style.clipPath = `inset(${rootRef.current.scrollTop}px 0 0 0)`
    }
    if (
      backend.type === BackendType.remote &&
      rootRef.current != null &&
      headerRowRef.current != null
    ) {
      const shrinkBy =
        COLUMNS_SELECTOR_BASE_WIDTH_PX + COLUMNS_SELECTOR_ICON_WIDTH_PX * hiddenColumns.length
      const rightOffset = rootRef.current.clientWidth + rootRef.current.scrollLeft - shrinkBy
      headerRowRef.current.style.clipPath = `polygon(0 0, ${rightOffset}px 0, ${rightOffset}px 100%, 0 100%)`
    }
  }, [backend.type, hiddenColumns.length])

  const updateClipPathObserver = useMemo(() => new ResizeObserver(updateClipPath), [updateClipPath])

  useEffect(
    () =>
      inputBindings.attach(
        document.body,
        'click',
        {
          selectAdditional: () => {},
          selectAdditionalRange: () => {},
          [DEFAULT_HANDLER]: (event) => {
            /**
             * When the document is clicked, deselect the keys, but only if the clicked element
             * is not inside a `Dialog`. To detect whether an element is a `Dialog`,
             * we check whether it is inside the `portal-root` where all the `Dialog`s are mounted.
             * If this check is omitted, when the user clicks inside a Datalink dialog,
             * the keys are deselected, causing the Datalink to be added to the root directory,
             * rather than the one that was selected when the dialog was opened.
             */
            const portalRoot =
              event.target instanceof HTMLElement || event.target instanceof SVGElement ?
                event.target.closest('.enso-portal-root')
              : null
            if (!portalRoot && driveStore.getState().selectedKeys.size !== 0) {
              setSelectedKeys(EMPTY_SET)
              setMostRecentlySelectedIndex(null)
            }
          },
        },
        false,
      ),
    [setSelectedKeys, inputBindings, setMostRecentlySelectedIndex, driveStore],
  )

  useEffect(() => {
    if (isLoading) {
      // Ensure the spinner stays in the "initial" state for at least one frame,
      // to ensure the CSS animation begins at the initial state.
      requestAnimationFrame(() => {
        setSpinnerState(SpinnerState.loadingFast)
      })
    } else {
      const queuedAssetEvents = queuedAssetListEventsRef.current
      if (queuedAssetEvents.length !== 0) {
        queuedAssetListEventsRef.current = []
        for (const event of queuedAssetEvents) {
          onAssetListEvent(event)
        }
      }
      setSpinnerState(SpinnerState.initial)
    }
  }, [isLoading, onAssetListEvent])

  const calculateNewKeys = useEventCallback(
    (event: MouseEvent | ReactMouseEvent, keys: AssetId[], getRange: () => AssetId[]) => {
      event.stopPropagation()
      let result = new Set<AssetId>()
      inputBindings.handler({
        selectRange: () => {
          result = new Set(getRange())
        },
        selectAdditionalRange: () => {
          const { selectedKeys } = driveStore.getState()
          result = new Set([...selectedKeys, ...getRange()])
        },
        selectAdditional: () => {
          const { selectedKeys } = driveStore.getState()
          const newSelectedKeys = new Set(selectedKeys)
          let count = 0
          for (const key of keys) {
            if (selectedKeys.has(key)) {
              count += 1
            }
          }
          for (const key of keys) {
            const add = count * 2 < keys.length
            setPresence(newSelectedKeys, key, add)
          }
          result = newSelectedKeys
        },
        [DEFAULT_HANDLER]: () => {
          result = new Set(keys)
        },
      })(event, false)
      return result
    },
  )

  const { startAutoScroll, endAutoScroll, onMouseEvent } = useAutoScroll(rootRef)

  const dragSelectionChangeLoopHandle = useRef(0)
  const dragSelectionRangeRef = useRef<DragSelectionInfo | null>(null)
  const onSelectionDrag = useEventCallback((rectangle: DetailedRectangle, event: MouseEvent) => {
    startAutoScroll()
    onMouseEvent(event)
    if (mostRecentlySelectedIndexRef.current != null) {
      setKeyboardSelectedIndex(null)
    }
    cancelAnimationFrame(dragSelectionChangeLoopHandle.current)
    const scrollContainer = rootRef.current
    if (scrollContainer != null) {
      const rect = scrollContainer.getBoundingClientRect()
      const overlapsHorizontally = rect.right > rectangle.left && rect.left < rectangle.right
      const selectionTop = Math.max(0, rectangle.top - rect.top - ROW_HEIGHT_PX)
      const selectionBottom = Math.max(
        0,
        Math.min(rect.height, rectangle.bottom - rect.top - ROW_HEIGHT_PX),
      )
      const range = dragSelectionRangeRef.current
      if (!overlapsHorizontally) {
        dragSelectionRangeRef.current = null
      } else if (range == null) {
        const topIndex = (selectionTop + scrollContainer.scrollTop) / ROW_HEIGHT_PX
        const bottomIndex = (selectionBottom + scrollContainer.scrollTop) / ROW_HEIGHT_PX
        dragSelectionRangeRef.current = {
          initialIndex: rectangle.signedHeight < 0 ? bottomIndex : topIndex,
          start: Math.floor(topIndex),
          end: Math.ceil(bottomIndex),
        }
      } else {
        const topIndex = (selectionTop + scrollContainer.scrollTop) / ROW_HEIGHT_PX
        const bottomIndex = (selectionBottom + scrollContainer.scrollTop) / ROW_HEIGHT_PX
        const endIndex = rectangle.signedHeight < 0 ? topIndex : bottomIndex
        dragSelectionRangeRef.current = {
          initialIndex: range.initialIndex,
          start: Math.floor(Math.min(range.initialIndex, endIndex)),
          end: Math.ceil(Math.max(range.initialIndex, endIndex)),
        }
      }
      if (range == null) {
        setVisuallySelectedKeys(null)
      } else {
        const keys = displayItems.slice(range.start, range.end).map((node) => node.key)
        setVisuallySelectedKeys(calculateNewKeys(event, keys, () => []))
      }
    }
  })

  const onSelectionDragEnd = useEventCallback((event: MouseEvent) => {
    endAutoScroll()
    onMouseEvent(event)
    const range = dragSelectionRangeRef.current
    if (range != null) {
      const keys = displayItems.slice(range.start, range.end).map((node) => node.key)
      setSelectedKeys(calculateNewKeys(event, keys, () => []))
    }
    setVisuallySelectedKeys(null)
    dragSelectionRangeRef.current = null
  })

  const onSelectionDragCancel = useEventCallback(() => {
    setVisuallySelectedKeys(null)
    dragSelectionRangeRef.current = null
  })

  const grabRowKeyboardFocus = useEventCallback((item: AnyAssetTreeNode) => {
    setSelectedKeys(new Set([item.key]))
  })

  const onRowClick = useEventCallback(
    (innerRowProps: AssetRowInnerProps, event: ReactMouseEvent) => {
      const { key } = innerRowProps
      event.stopPropagation()
      const newIndex = visibleItems.findIndex((innerItem) => innerItem.key === key)
      const getRange = () => {
        if (mostRecentlySelectedIndexRef.current == null) {
          return [key]
        } else {
          const index1 = mostRecentlySelectedIndexRef.current
          const index2 = newIndex
          const startIndex = Math.min(index1, index2)
          const endIndex = Math.max(index1, index2) + 1
          return visibleItems.slice(startIndex, endIndex).map((innerItem) => innerItem.key)
        }
      }
      setSelectedKeys(calculateNewKeys(event, [key], getRange))
      setMostRecentlySelectedIndex(newIndex)
      if (!event.shiftKey) {
        selectionStartIndexRef.current = null
      }
    },
  )

  const selectRow = useEventCallback((item: AnyAssetTreeNode) => {
    setMostRecentlySelectedIndex(visibleItems.indexOf(item))
    selectionStartIndexRef.current = null
    setSelectedKeys(new Set([item.key]))
  })

  const onRowDragStart = useEventCallback(
    (event: DragEvent<HTMLTableRowElement>, item: AnyAssetTreeNode) => {
      startAutoScroll()
      onMouseEvent(event)
      let newSelectedKeys = driveStore.getState().selectedKeys
      if (!newSelectedKeys.has(item.key)) {
        setMostRecentlySelectedIndex(visibleItems.indexOf(item))
        selectionStartIndexRef.current = null
        newSelectedKeys = new Set([item.key])
        setSelectedKeys(newSelectedKeys)
      }
      const nodes = assetTree.preorderTraversal().filter((node) => newSelectedKeys.has(node.key))
      const payload: AssetRowsDragPayload = nodes.map((node) => ({
        key: node.key,
        asset: node.item,
      }))
      event.dataTransfer.setData(ASSETS_MIME_TYPE, JSON.stringify(nodes.map((node) => node.key)))
      setDragImageToBlank(event)
      ASSET_ROWS.bind(event, payload)
      setModal(
        <DragModal
          event={event}
          className="flex flex-col rounded-default bg-selected-frame backdrop-blur-default"
          onDragEnd={() => {
            ASSET_ROWS.unbind(payload)
          }}
        >
          {nodes.map((node) => (
            <NameColumn
              key={node.key}
              isOpened={false}
              keyProp={node.key}
              item={node.with({ depth: 0 })}
              backendType={backend.type}
              state={state}
              // Default states.
              isSoleSelected={false}
              selected={false}
              rowState={INITIAL_ROW_STATE}
              // The drag placeholder cannot be interacted with.
              setSelected={() => {}}
              setItem={() => {}}
              setRowState={() => {}}
              isEditable={false}
            />
          ))}
        </DragModal>,
      )
    },
  )

  const onRowDragOver = useEventCallback(
    (event: DragEvent<HTMLTableRowElement>, item: AnyAssetTreeNode) => {
      onMouseEvent(event)
      const payload = LABELS.lookup(event)
      if (payload != null) {
        event.preventDefault()
        event.stopPropagation()
        const { selectedKeys } = driveStore.getState()
        const idsReference = selectedKeys.has(item.key) ? selectedKeys : item.key
        // This optimization is required in order to avoid severe lag on Firefox.
        if (idsReference !== lastSelectedIdsRef.current) {
          lastSelectedIdsRef.current = idsReference
          const ids = typeof idsReference === 'string' ? new Set([idsReference]) : idsReference
          let labelsPresent = 0
          for (const selectedKey of ids) {
            const nodeLabels = nodeMapRef.current.get(selectedKey)?.item.labels
            if (nodeLabels != null) {
              for (const label of nodeLabels) {
                if (payload.has(label)) {
                  labelsPresent += 1
                }
              }
            }
          }
          const shouldAdd = labelsPresent * 2 < ids.size * payload.size
          window.setTimeout(() => {
            dispatchAssetEvent({
              type:
                shouldAdd ?
                  AssetEventType.temporarilyAddLabels
                : AssetEventType.temporarilyRemoveLabels,
              ids,
              labelNames: payload,
            })
          })
        }
      }
    },
  )

  const onRowDragEnd = useEventCallback(() => {
    setIsDraggingFiles(false)
    endAutoScroll()
    lastSelectedIdsRef.current = null
    const { selectedKeys } = driveStore.getState()
    dispatchAssetEvent({
      type: AssetEventType.temporarilyAddLabels,
      ids: selectedKeys,
      labelNames: EMPTY_SET,
    })
  })

  const onRowDrop = useEventCallback(
    (event: DragEvent<HTMLTableRowElement>, item: AnyAssetTreeNode) => {
      endAutoScroll()
      const { selectedKeys } = driveStore.getState()
      const ids = new Set(selectedKeys.has(item.key) ? selectedKeys : [item.key])
      const payload = LABELS.lookup(event)
      if (payload != null) {
        event.preventDefault()
        event.stopPropagation()
        let labelsPresent = 0
        for (const selectedKey of ids) {
          const nodeLabels = nodeMapRef.current.get(selectedKey)?.item.labels
          if (nodeLabels != null) {
            for (const label of nodeLabels) {
              if (payload.has(label)) {
                labelsPresent += 1
              }
            }
          }
        }
        const shouldAdd = labelsPresent * 2 < ids.size * payload.size
        dispatchAssetEvent({
          type: shouldAdd ? AssetEventType.addLabels : AssetEventType.removeLabels,
          ids,
          labelNames: payload,
        })
      } else {
        dispatchAssetEvent({
          type: AssetEventType.temporarilyAddLabels,
          ids,
          labelNames: EMPTY_SET,
        })
      }
    },
  )

  const getAsset = useEventCallback((key: AssetId) => nodeMapRef.current.get(key)?.item ?? null)

  const setAsset = useEventCallback((assetId: AssetId, asset: AnyAsset) => {
    const listDirectoryQuery = queryClient.getQueryCache().find<DirectoryQuery>({
      queryKey: [backend.type, 'listDirectory', asset.parentId],
      exact: false,
    })

    if (listDirectoryQuery?.state.data) {
      listDirectoryQuery.setData(
        listDirectoryQuery.state.data.map((child) => (child.id === assetId ? asset : child)),
      )
    }
  })

  useImperativeHandle(assetManagementApiRef, () => ({
    getAsset,
    setAsset,
  }))

  const columns = useMemo(
    () =>
      getColumnList(user, backend.type, category).filter((column) => enabledColumns.has(column)),
    [backend.type, category, enabledColumns, user],
  )

  const headerRow = (
    <tr ref={headerRowRef} className="sticky top-[1px] text-sm font-semibold">
      {columns.map((column) => {
        // This is a React component, even though it does not contain JSX.
        const Heading = COLUMN_HEADING[column]
        return (
          <th key={column} className={COLUMN_CSS_CLASS[column]}>
            <Heading state={state} />
          </th>
        )
      })}
    </tr>
  )

  const itemRows =
    isLoading ?
      <tr className="h-row">
        <td colSpan={columns.length} className="bg-transparent">
          <div className="grid w-container justify-around">
            <Spinner size={LOADING_SPINNER_SIZE_PX} state={spinnerState} />
          </div>
        </td>
      </tr>
    : displayItems.map((item) => {
        return (
          <AssetRow
            key={item.key + item.path}
            updateAssetRef={updateAssetRef}
            isOpened={openedProjects.some(({ id }) => item.item.id === id)}
            columns={columns}
            item={item}
            state={state}
            hidden={hidden || visibilities.get(item.key) === Visibility.hidden}
            isKeyboardSelected={
              keyboardSelectedIndex != null && item === visibleItems[keyboardSelectedIndex]
            }
            grabKeyboardFocus={grabRowKeyboardFocus}
            onClick={onRowClick}
            select={selectRow}
            onDragStart={onRowDragStart}
            onDragOver={onRowDragOver}
            onDragEnd={onRowDragEnd}
            onDrop={onRowDrop}
          />
        )
      })

  const dropzoneText =
    isDraggingFiles ?
      droppedFilesCount === 1 ?
        getText('assetsDropFileDescription')
      : getText('assetsDropFilesDescription', droppedFilesCount)
    : getText('assetsDropzoneDescription')

  const table = (
    <div
      className="flex grow flex-col"
      onContextMenu={(event) => {
        if (isAssetContextMenuVisible) {
          event.preventDefault()
          event.stopPropagation()
          setModal(
            <AssetsTableContextMenu
              backend={backend}
              category={category}
              nodeMapRef={nodeMapRef}
              event={event}
              rootDirectoryId={rootDirectoryId}
              doCopy={doCopy}
              doCut={doCut}
              doPaste={doPaste}
              doDelete={doDeleteById}
            />,
          )
        }
      }}
      onDragLeave={(event) => {
        const payload = LABELS.lookup(event)
        if (
          payload != null &&
          event.relatedTarget instanceof Node &&
          !event.currentTarget.contains(event.relatedTarget)
        ) {
          lastSelectedIdsRef.current = null
          const { selectedKeys } = driveStore.getState()
          dispatchAssetEvent({
            type: AssetEventType.temporarilyAddLabels,
            ids: selectedKeys,
            labelNames: EMPTY_SET,
          })
        }
      }}
    >
      <table className="table-fixed border-collapse rounded-rows">
        <thead>{headerRow}</thead>
        <tbody ref={bodyRef}>
          {itemRows}
          <tr className="hidden h-row first:table-row">
            <td colSpan={columns.length} className="bg-transparent">
              <Text
                className={twJoin(
                  'px-cell-x placeholder',
                  directories.rootDirectory.isError && 'text-danger',
                )}
                disableLineHeightCompensation
              >
                {directories.rootDirectory.isError ?
                  getText('thisFolderFailedToFetch')
                : category.type === 'trash' ?
                  query.query !== '' ?
                    getText('noFilesMatchTheCurrentFilters')
                  : getText('yourTrashIsEmpty')
                : category.type === 'recent' ?
                  query.query !== '' ?
                    getText('noFilesMatchTheCurrentFilters')
                  : getText('youHaveNoRecentProjects')
                : query.query !== '' ?
                  getText('noFilesMatchTheCurrentFilters')
                : getText('youHaveNoFiles')}
              </Text>
            </td>
          </tr>
        </tbody>
      </table>
      <div
        data-testid="root-directory-dropzone"
        className={twMerge(
          'sticky left-0 my-20 grid max-w-container grow place-items-center',
          (category.type === 'recent' || category.type === 'trash') && 'hidden',
        )}
        onDragEnter={onDropzoneDragOver}
        onDragOver={onDropzoneDragOver}
        onDragLeave={() => {
          lastSelectedIdsRef.current = null
        }}
        onDragEnd={() => {
          setIsDraggingFiles(false)
        }}
        onDrop={(event) => {
          const payload = ASSET_ROWS.lookup(event)
          const filtered = payload?.filter((item) => item.asset.parentId !== rootDirectoryId)
          if (filtered != null && filtered.length > 0) {
            event.preventDefault()
            event.stopPropagation()
            unsetModal()

            dispatchAssetEvent({
              type: AssetEventType.move,
              newParentKey: rootDirectoryId,
              newParentId: rootDirectoryId,
              ids: new Set(filtered.map((dragItem) => dragItem.asset.id)),
            })
          }
          handleFileDrop(event)
        }}
        onClick={() => {
          setSelectedKeys(EMPTY_SET)
        }}
      >
        <FileTrigger
          onSelect={(event) => {
            void uploadFiles(Array.from(event ?? []), rootDirectoryId, rootDirectoryId)
          }}
        >
          <Button
            size="custom"
            variant="custom"
            ref={mainDropzoneRef}
            icon={DropFilesImage}
            className="rounded-2xl"
            contentClassName="h-[186px] flex flex-col items-center gap-3 text-primary/30 transition-colors duration-200 hover:text-primary/50"
          >
            {dropzoneText}
          </Button>
        </FileTrigger>
      </div>
    </div>
  )

  return !isCloud && didLoadingProjectManagerFail ?
      <ErrorDisplay
        error={getText('couldNotConnectToPM')}
        resetErrorBoundary={reconnectToProjectManager}
      />
    : <div className="relative grow">
        <FocusArea direction="vertical">
          {(innerProps) => (
            <div
              {...mergeProps<JSX.IntrinsicElements['div']>()(innerProps, {
                ref: (value) => {
                  rootRef.current = value
                  cleanupRootRef.current()
                  if (value) {
                    updateClipPathObserver.observe(value)
                    cleanupRootRef.current = () => {
                      updateClipPathObserver.unobserve(value)
                    }
                  } else {
                    cleanupRootRef.current = () => {}
                  }
                },
                className: 'flex-1 overflow-auto container-size w-full h-full',
                onKeyDown,
                onScroll: updateClipPath,
                onBlur: (event) => {
                  if (
                    event.relatedTarget instanceof HTMLElement &&
                    !event.currentTarget.contains(event.relatedTarget)
                  ) {
                    setKeyboardSelectedIndex(null)
                  }
                },
                onDragEnter: updateIsDraggingFiles,
                onDragOver: updateIsDraggingFiles,
                onDragLeave: (event) => {
                  if (
                    !(event.relatedTarget instanceof Node) ||
                    !event.currentTarget.contains(event.relatedTarget)
                  ) {
                    lastSelectedIdsRef.current = null
                  }
                },
                onDragEnd: () => {
                  setIsDraggingFiles(false)
                },
              })}
            >
              {!hidden && hiddenContextMenu}
              {!hidden && (
                <SelectionBrush
                  targetRef={rootRef}
                  margin={16}
                  onDrag={onSelectionDrag}
                  onDragEnd={onSelectionDragEnd}
                  onDragCancel={onSelectionDragCancel}
                />
              )}
              <div className="flex h-max min-h-full w-max min-w-full flex-col">
                <div className="flex-0 sticky top-0 flex h-0 flex-col">
                  <div
                    data-testid="extra-columns"
                    className="sticky right-0 flex self-end px-2 py-3"
                  >
                    <FocusArea direction="horizontal">
                      {(columnsBarProps) => (
                        <div
                          {...mergeProps<JSX.IntrinsicElements['div']>()(columnsBarProps, {
                            className: 'inline-flex gap-icons',
                            onFocus: () => {
                              setKeyboardSelectedIndex(null)
                            },
                          })}
                        >
                          {hiddenColumns.map((column) => (
                            <Button
                              size="custom"
                              variant="custom"
                              key={column}
                              icon={COLUMN_ICONS[column]}
                              aria-label={getText(COLUMN_SHOW_TEXT_ID[column])}
                              onPress={() => {
                                const newExtraColumns = new Set(enabledColumns)
                                if (enabledColumns.has(column)) {
                                  newExtraColumns.delete(column)
                                } else {
                                  newExtraColumns.add(column)
                                }
                                setEnabledColumns(newExtraColumns)
                              }}
                            />
                          ))}
                        </div>
                      )}
                    </FocusArea>
                  </div>
                </div>
                <div className="flex h-full w-min min-w-full grow flex-col">{table}</div>
              </div>
            </div>
          )}
        </FocusArea>
        {isDraggingFiles && !isMainDropzoneVisible && (
          <div className="pointer-events-none absolute bottom-4 left-1/2 -translate-x-1/2">
            <div
              className="pointer-events-auto flex items-center justify-center gap-3 rounded-default bg-selected-frame px-8 py-6 text-primary/50 backdrop-blur-3xl transition-all"
              onDragEnter={onDropzoneDragOver}
              onDragOver={onDropzoneDragOver}
              onDragEnd={() => {
                setIsDraggingFiles(false)
              }}
              onDrop={(event) => {
                handleFileDrop(event)
              }}
            >
              <SvgMask src={DropFilesImage} className="size-8" />
              {dropzoneText}
            </div>
          </div>
        )}
      </div>
}<|MERGE_RESOLUTION|>--- conflicted
+++ resolved
@@ -16,18 +16,13 @@
   type SetStateAction,
 } from 'react'
 
-<<<<<<< HEAD
-import { queryOptions, useMutation, useQueries, useQueryClient } from '@tanstack/react-query'
-=======
 import {
   queryOptions,
   useMutation,
   useQueries,
   useQuery,
   useQueryClient,
-  useSuspenseQuery,
 } from '@tanstack/react-query'
->>>>>>> 39c44e7a
 import { toast } from 'react-toastify'
 import * as z from 'zod'
 
