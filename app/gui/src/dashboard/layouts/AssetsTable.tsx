--- conflicted
+++ resolved
@@ -1482,382 +1482,6 @@
 
   const onAssetListEvent = useEventCallback((event: AssetListEvent) => {
     switch (event.type) {
-<<<<<<< HEAD
-=======
-      case AssetListEventType.newFolder: {
-        const parent = nodeMapRef.current.get(event.parentKey)
-        const siblings = parent?.children ?? []
-        const directoryIndices = siblings
-          .map((node) => node.item)
-          .filter(assetIsDirectory)
-          .map((item) => /^New Folder (?<directoryIndex>\d+)$/.exec(item.title))
-          .map((match) => match?.groups?.directoryIndex)
-          .map((maybeIndex) => (maybeIndex != null ? parseInt(maybeIndex, 10) : 0))
-        const title = `New Folder ${Math.max(0, ...directoryIndices) + 1}`
-        const placeholderItem: DirectoryAsset = {
-          type: AssetType.directory,
-          id: DirectoryId(uniqueString()),
-          title,
-          modifiedAt: toRfc3339(new Date()),
-          parentId: event.parentId,
-          permissions: tryCreateOwnerPermission(
-            `${parent?.path ?? ''}/${title}`,
-            category,
-            user,
-            users ?? [],
-            userGroups ?? [],
-          ),
-          projectState: null,
-          extension: null,
-          labels: [],
-          description: null,
-          parentsPath: '',
-          virtualParentsPath: '',
-        }
-
-        doToggleDirectoryExpansion(event.parentId, event.parentKey, true)
-        insertAssets([placeholderItem], event.parentId)
-
-        void createDirectoryMutation
-          .mutateAsync([{ parentId: placeholderItem.parentId, title: placeholderItem.title }])
-          .then(({ id }) => {
-            setNewestFolderId(id)
-            setSelectedKeys(new Set([id]))
-          })
-
-        break
-      }
-      case AssetListEventType.newProject: {
-        const parent = nodeMapRef.current.get(event.parentKey)
-        const projectName = getNewProjectName(event.preferredName, event.parentId)
-        const dummyId = ProjectId(uniqueString())
-        const path =
-          backend instanceof LocalBackend ? backend.joinPath(event.parentId, projectName) : null
-        const placeholderItem: ProjectAsset = {
-          type: AssetType.project,
-          id: dummyId,
-          title: projectName,
-          modifiedAt: toRfc3339(new Date()),
-          parentId: event.parentId,
-          permissions: tryCreateOwnerPermission(
-            `${parent?.path ?? ''}/${projectName}`,
-            category,
-            user,
-            users ?? [],
-            userGroups ?? [],
-          ),
-          projectState: {
-            type: ProjectState.placeholder,
-            volumeId: '',
-            openedBy: user.email,
-            ...(path != null ? { path } : {}),
-          },
-          extension: null,
-          labels: [],
-          description: null,
-          parentsPath: '',
-          virtualParentsPath: '',
-        }
-        doToggleDirectoryExpansion(event.parentId, event.parentKey, true)
-
-        insertAssets([placeholderItem], event.parentId)
-
-        void createProjectMutation
-          .mutateAsync([
-            {
-              parentDirectoryId: placeholderItem.parentId,
-              projectName: placeholderItem.title,
-              ...(event.templateId == null ? {} : { projectTemplateName: event.templateId }),
-              ...(event.datalinkId == null ? {} : { datalinkId: event.datalinkId }),
-            },
-          ])
-          .catch((error) => {
-            event.onError?.()
-
-            deleteAsset(placeholderItem.id)
-            toastAndLog('createProjectError', error)
-
-            throw error
-          })
-          .then((createdProject) => {
-            event.onCreated?.(createdProject)
-            doOpenProject({
-              id: createdProject.projectId,
-              type: backend.type,
-              parentId: placeholderItem.parentId,
-              title: placeholderItem.title,
-            })
-          })
-
-        break
-      }
-      case AssetListEventType.uploadFiles: {
-        const localBackend = backend instanceof LocalBackend ? backend : null
-        const reversedFiles = Array.from(event.files).reverse()
-        const parent = nodeMapRef.current.get(event.parentKey)
-        const siblingNodes = parent?.children ?? []
-        const siblings = siblingNodes.map((node) => node.item)
-        const siblingFiles = siblings.filter(assetIsFile)
-        const siblingProjects = siblings.filter(assetIsProject)
-        const siblingFileTitles = new Set(siblingFiles.map((asset) => asset.title))
-        const siblingProjectTitles = new Set(siblingProjects.map((asset) => asset.title))
-        const files = reversedFiles.filter(fileIsNotProject)
-        const projects = reversedFiles.filter(fileIsProject)
-        const duplicateFiles = files.filter((file) => siblingFileTitles.has(file.name))
-        const duplicateProjects = projects.filter((project) =>
-          siblingProjectTitles.has(stripProjectExtension(project.name)),
-        )
-        const ownerPermission = tryCreateOwnerPermission(
-          parent?.path ?? '',
-          category,
-          user,
-          users ?? [],
-          userGroups ?? [],
-        )
-        const fileMap = new Map<AssetId, File>()
-        const uploadedFileIds: AssetId[] = []
-        const addIdToSelection = (id: AssetId) => {
-          uploadedFileIds.push(id)
-          const newIds = new Set(uploadedFileIds)
-          setSelectedKeys(newIds)
-        }
-
-        const doUploadFile = async (asset: AnyAsset, method: 'new' | 'update') => {
-          const file = fileMap.get(asset.id)
-
-          if (file != null) {
-            const fileId = method === 'new' ? null : asset.id
-
-            switch (true) {
-              case assetIsProject(asset): {
-                const { extension } = extractProjectExtension(file.name)
-                const title = stripProjectExtension(asset.title)
-
-                await uploadFileMutation
-                  .mutateAsync(
-                    {
-                      fileId,
-                      fileName: `${title}.${extension}`,
-                      parentDirectoryId: asset.parentId,
-                    },
-                    file,
-                  )
-                  .then(({ id }) => {
-                    addIdToSelection(id)
-                  })
-                  .catch((error) => {
-                    toastAndLog('uploadProjectError', error)
-                  })
-
-                break
-              }
-              case assetIsFile(asset): {
-                await uploadFileMutation
-                  .mutateAsync(
-                    { fileId, fileName: asset.title, parentDirectoryId: asset.parentId },
-                    file,
-                  )
-                  .then(({ id }) => {
-                    addIdToSelection(id)
-                  })
-
-                break
-              }
-              default:
-                break
-            }
-          }
-        }
-
-        if (duplicateFiles.length === 0 && duplicateProjects.length === 0) {
-          const placeholderFiles = files.map((file) => {
-            const asset = createPlaceholderFileAsset(file.name, event.parentId, ownerPermission)
-            fileMap.set(asset.id, file)
-            return asset
-          })
-
-          const placeholderProjects = projects.map((project) => {
-            const basename = stripProjectExtension(project.name)
-            const asset = createPlaceholderProjectAsset(
-              basename,
-              event.parentId,
-              ownerPermission,
-              user,
-              localBackend?.joinPath(event.parentId, basename) ?? null,
-            )
-            fileMap.set(asset.id, project)
-            return asset
-          })
-
-          const assets = [...placeholderFiles, ...placeholderProjects]
-
-          doToggleDirectoryExpansion(event.parentId, event.parentKey, true)
-
-          void Promise.all(assets.map((asset) => doUploadFile(asset, 'new')))
-        } else {
-          const siblingFilesByName = new Map(siblingFiles.map((file) => [file.title, file]))
-          const siblingProjectsByName = new Map(
-            siblingProjects.map((project) => [project.title, project]),
-          )
-          const conflictingFiles = duplicateFiles.map((file) => ({
-            // This is SAFE, as `duplicateFiles` only contains files that have siblings
-            // with the same name.
-            // eslint-disable-next-line @typescript-eslint/no-non-null-assertion
-            current: siblingFilesByName.get(file.name)!,
-            new: createPlaceholderFileAsset(file.name, event.parentId, ownerPermission),
-            file,
-          }))
-          const conflictingProjects = duplicateProjects.map((project) => {
-            const basename = stripProjectExtension(project.name)
-            return {
-              // This is SAFE, as `duplicateProjects` only contains projects that have
-              // siblings with the same name.
-              // eslint-disable-next-line @typescript-eslint/no-non-null-assertion
-              current: siblingProjectsByName.get(basename)!,
-              new: createPlaceholderProjectAsset(
-                basename,
-                event.parentId,
-                ownerPermission,
-                user,
-                localBackend?.joinPath(event.parentId, basename) ?? null,
-              ),
-              file: project,
-            }
-          })
-          setModal(
-            <DuplicateAssetsModal
-              parentKey={event.parentKey}
-              parentId={event.parentId}
-              conflictingFiles={conflictingFiles}
-              conflictingProjects={conflictingProjects}
-              siblingFileNames={siblingFilesByName.keys()}
-              siblingProjectNames={siblingProjectsByName.keys()}
-              nonConflictingFileCount={files.length - conflictingFiles.length}
-              nonConflictingProjectCount={projects.length - conflictingProjects.length}
-              doUpdateConflicting={async (resolvedConflicts) => {
-                await Promise.allSettled(
-                  resolvedConflicts.map((conflict) => {
-                    const isUpdating = conflict.current.title === conflict.new.title
-                    const asset = isUpdating ? conflict.current : conflict.new
-                    fileMap.set(asset.id, conflict.file)
-                    return doUploadFile(asset, isUpdating ? 'update' : 'new')
-                  }),
-                )
-              }}
-              doUploadNonConflicting={async () => {
-                doToggleDirectoryExpansion(event.parentId, event.parentKey, true)
-
-                const newFiles = files
-                  .filter((file) => !siblingFileTitles.has(file.name))
-                  .map((file) => {
-                    const asset = createPlaceholderFileAsset(
-                      file.name,
-                      event.parentId,
-                      ownerPermission,
-                    )
-                    fileMap.set(asset.id, file)
-                    return asset
-                  })
-
-                const newProjects = projects
-                  .filter(
-                    (project) => !siblingProjectTitles.has(stripProjectExtension(project.name)),
-                  )
-                  .map((project) => {
-                    const basename = stripProjectExtension(project.name)
-                    const asset = createPlaceholderProjectAsset(
-                      basename,
-                      event.parentId,
-                      ownerPermission,
-                      user,
-                      localBackend?.joinPath(event.parentId, basename) ?? null,
-                    )
-                    fileMap.set(asset.id, project)
-                    return asset
-                  })
-
-                const assets = [...newFiles, ...newProjects]
-
-                await Promise.allSettled(assets.map((asset) => doUploadFile(asset, 'new')))
-              }}
-            />,
-          )
-        }
-        break
-      }
-      case AssetListEventType.newDatalink: {
-        const parent = nodeMapRef.current.get(event.parentKey)
-        const placeholderItem: DatalinkAsset = {
-          type: AssetType.datalink,
-          id: DatalinkId(uniqueString()),
-          title: event.name,
-          modifiedAt: toRfc3339(new Date()),
-          parentId: event.parentId,
-          permissions: tryCreateOwnerPermission(
-            `${parent?.path ?? ''}/${event.name}`,
-            category,
-            user,
-            users ?? [],
-            userGroups ?? [],
-          ),
-          projectState: null,
-          extension: null,
-          labels: [],
-          description: null,
-          parentsPath: '',
-          virtualParentsPath: '',
-        }
-        doToggleDirectoryExpansion(event.parentId, event.parentKey, true)
-        insertAssets([placeholderItem], event.parentId)
-
-        createDatalinkMutation.mutate([
-          {
-            parentDirectoryId: placeholderItem.parentId,
-            datalinkId: null,
-            name: placeholderItem.title,
-            value: event.value,
-          },
-        ])
-
-        break
-      }
-      case AssetListEventType.newSecret: {
-        const parent = nodeMapRef.current.get(event.parentKey)
-        const placeholderItem: SecretAsset = {
-          type: AssetType.secret,
-          id: SecretId(uniqueString()),
-          title: event.name,
-          modifiedAt: toRfc3339(new Date()),
-          parentId: event.parentId,
-          permissions: tryCreateOwnerPermission(
-            `${parent?.path ?? ''}/${event.name}`,
-            category,
-            user,
-            users ?? [],
-            userGroups ?? [],
-          ),
-          projectState: null,
-          extension: null,
-          labels: [],
-          description: null,
-          parentsPath: '',
-          virtualParentsPath: '',
-        }
-
-        doToggleDirectoryExpansion(event.parentId, event.parentKey, true)
-        insertAssets([placeholderItem], event.parentId)
-
-        createSecretMutation.mutate([
-          {
-            parentDirectoryId: placeholderItem.parentId,
-            name: placeholderItem.title,
-            value: event.value,
-          },
-        ])
-
-        break
-      }
->>>>>>> fdab2233
       case AssetListEventType.duplicateProject: {
         const parent = nodeMapRef.current.get(event.parentKey)
         const siblings = parent?.children ?? []
