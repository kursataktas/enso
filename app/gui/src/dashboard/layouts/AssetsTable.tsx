/** @file Table displaying a list of projects. */
import {
  startTransition,
  useEffect,
  useImperativeHandle,
  useMemo,
  useRef,
  useState,
  type Dispatch,
  type DragEvent,
  type KeyboardEvent,
  type MutableRefObject,
  type MouseEvent as ReactMouseEvent,
  type Ref,
  type RefObject,
  type SetStateAction,
} from 'react'

import {
  queryOptions,
  useMutation,
  useQueries,
  useQuery,
  useQueryClient,
  useSuspenseQuery,
} from '@tanstack/react-query'
import { toast } from 'react-toastify'
import invariant from 'tiny-invariant'
import * as z from 'zod'

import DropFilesImage from '#/assets/drop_files.svg'
import { FileTrigger, mergeProps } from '#/components/aria'
import { Button, Text } from '#/components/AriaComponents'
import type { AssetRowInnerProps } from '#/components/dashboard/AssetRow'
import { AssetRow } from '#/components/dashboard/AssetRow'
import { INITIAL_ROW_STATE } from '#/components/dashboard/AssetRow/assetRowUtils'
import type { SortableColumn } from '#/components/dashboard/column/columnUtils'
import {
  Column,
  COLUMN_CSS_CLASS,
  COLUMN_ICONS,
  COLUMN_SHOW_TEXT_ID,
  DEFAULT_ENABLED_COLUMNS,
  getColumnList,
} from '#/components/dashboard/column/columnUtils'
import NameColumn from '#/components/dashboard/column/NameColumn'
import { COLUMN_HEADING } from '#/components/dashboard/columnHeading'
import Label from '#/components/dashboard/Label'
import { ErrorDisplay } from '#/components/ErrorBoundary'
import SelectionBrush from '#/components/SelectionBrush'
import Spinner, { SpinnerState } from '#/components/Spinner'
import FocusArea from '#/components/styled/FocusArea'
import SvgMask from '#/components/SvgMask'
import { ASSETS_MIME_TYPE } from '#/data/mimeTypes'
import AssetEventType from '#/events/AssetEventType'
import { useCutAndPaste, type AssetListEvent } from '#/events/assetListEvent'
import AssetListEventType from '#/events/AssetListEventType'
import { useAutoScroll } from '#/hooks/autoScrollHooks'
import {
  backendMutationOptions,
  useBackendQuery,
  useUploadFileWithToastMutation,
} from '#/hooks/backendHooks'
import { useEventCallback } from '#/hooks/eventCallbackHooks'
import { useIntersectionRatio } from '#/hooks/intersectionHooks'
import { useOpenProject } from '#/hooks/projectHooks'
import { useSyncRef } from '#/hooks/syncRefHooks'
import { useToastAndLog } from '#/hooks/toastAndLogHooks'
import type * as assetSearchBar from '#/layouts/AssetSearchBar'
import * as eventListProvider from '#/layouts/AssetsTable/EventListProvider'
import AssetsTableContextMenu from '#/layouts/AssetsTableContextMenu'
import {
  canTransferBetweenCategories,
  CATEGORY_TO_FILTER_BY,
  isLocalCategory,
  type Category,
} from '#/layouts/CategorySwitcher/Category'
import DragModal from '#/modals/DragModal'
import DuplicateAssetsModal from '#/modals/DuplicateAssetsModal'
import UpsertSecretModal from '#/modals/UpsertSecretModal'
import { useFullUserSession } from '#/providers/AuthProvider'
import {
  useBackend,
  useDidLoadingProjectManagerFail,
  useReconnectToProjectManager,
} from '#/providers/BackendProvider'
import {
  useDriveStore,
  useSetAssetPanelProps,
  useSetCanCreateAssets,
  useSetCanDownload,
  useSetIsAssetPanelTemporarilyVisible,
  useSetNewestFolderId,
  useSetPasteData,
  useSetSelectedKeys,
  useSetSuggestions,
  useSetTargetDirectory,
  useSetVisuallySelectedKeys,
} from '#/providers/DriveProvider'
import { useFeatureFlag } from '#/providers/FeatureFlagsProvider'
import { useInputBindings } from '#/providers/InputBindingsProvider'
import { useLocalStorage, useLocalStorageState } from '#/providers/LocalStorageProvider'
import { useSetModal } from '#/providers/ModalProvider'
import { useNavigator2D } from '#/providers/Navigator2DProvider'
import { useLaunchedProjects } from '#/providers/ProjectsProvider'
import { useText } from '#/providers/TextProvider'
import type Backend from '#/services/Backend'
import {
  assetIsDirectory,
  assetIsFile,
  assetIsProject,
  AssetType,
  BackendType,
  createPlaceholderFileAsset,
  createPlaceholderProjectAsset,
  createRootDirectoryAsset,
  createSpecialEmptyAsset,
  createSpecialErrorAsset,
  createSpecialLoadingAsset,
  DatalinkId,
  DirectoryId,
  escapeSpecialCharacters,
  extractProjectExtension,
  fileIsNotProject,
  fileIsProject,
  getAssetPermissionName,
  Path,
  Plan,
  ProjectId,
  ProjectState,
  SecretId,
  stripProjectExtension,
  type AnyAsset,
  type AssetId,
  type DatalinkAsset,
  type DirectoryAsset,
  type LabelName,
  type ProjectAsset,
  type SecretAsset,
} from '#/services/Backend'
import LocalBackend from '#/services/LocalBackend'
import { isSpecialReadonlyDirectoryId } from '#/services/RemoteBackend'
import { ROOT_PARENT_DIRECTORY_ID } from '#/services/remoteBackendPaths'
import type { AssetQueryKey } from '#/utilities/AssetQuery'
import AssetQuery from '#/utilities/AssetQuery'
import type { AnyAssetTreeNode } from '#/utilities/AssetTreeNode'
import AssetTreeNode from '#/utilities/AssetTreeNode'
import { toRfc3339 } from '#/utilities/dateTime'
import type { AssetRowsDragPayload } from '#/utilities/drag'
import { ASSET_ROWS, LABELS, setDragImageToBlank } from '#/utilities/drag'
import { fileExtension } from '#/utilities/fileInfo'
import type { DetailedRectangle } from '#/utilities/geometry'
import { DEFAULT_HANDLER } from '#/utilities/inputBindings'
import LocalStorage from '#/utilities/LocalStorage'
import {
  canPermissionModifyDirectoryContents,
  PermissionAction,
  tryCreateOwnerPermission,
  tryFindSelfPermission,
} from '#/utilities/permissions'
import { document } from '#/utilities/sanitizedEventTargets'
import { EMPTY_SET, setPresence, withPresence } from '#/utilities/set'
import type { SortInfo } from '#/utilities/sorting'
import { SortDirection } from '#/utilities/sorting'
import { regexEscape } from '#/utilities/string'
import { twJoin, twMerge } from '#/utilities/tailwindMerge'
import Visibility from '#/utilities/Visibility'
import { uniqueString } from 'enso-common/src/utilities/uniqueString'

// ============================
// === Global configuration ===
// ============================

declare module '#/utilities/LocalStorage' {
  /** */
  interface LocalStorageData {
    readonly enabledColumns: readonly Column[]
  }
}

LocalStorage.registerKey('enabledColumns', {
  schema: z.nativeEnum(Column).array().readonly(),
})

// =================
// === Constants ===
// =================

/**
 * If the ratio of intersection between the main dropzone that should be visible, and the
 * scrollable container, is below this value, then the backup dropzone will be shown.
 */
const MINIMUM_DROPZONE_INTERSECTION_RATIO = 0.5
/**
 * The height of each row in the table body. MUST be identical to the value as set by the
 * Tailwind styling.
 */
const ROW_HEIGHT_PX = 38
/** The size of the loading spinner. */
const LOADING_SPINNER_SIZE_PX = 36

const SUGGESTIONS_FOR_NO: assetSearchBar.Suggestion[] = [
  {
    render: () => 'no:label',
    addToQuery: (query) => query.addToLastTerm({ nos: ['label'] }),
    deleteFromQuery: (query) => query.deleteFromLastTerm({ nos: ['label'] }),
  },
  {
    render: () => 'no:description',
    addToQuery: (query) => query.addToLastTerm({ nos: ['description'] }),
    deleteFromQuery: (query) => query.deleteFromLastTerm({ nos: ['description'] }),
  },
]
const SUGGESTIONS_FOR_HAS: assetSearchBar.Suggestion[] = [
  {
    render: () => 'has:label',
    addToQuery: (query) => query.addToLastTerm({ negativeNos: ['label'] }),
    deleteFromQuery: (query) => query.deleteFromLastTerm({ negativeNos: ['label'] }),
  },
  {
    render: () => 'has:description',
    addToQuery: (query) => query.addToLastTerm({ negativeNos: ['description'] }),
    deleteFromQuery: (query) => query.deleteFromLastTerm({ negativeNos: ['description'] }),
  },
]
const SUGGESTIONS_FOR_TYPE: assetSearchBar.Suggestion[] = [
  {
    render: () => 'type:project',
    addToQuery: (query) => query.addToLastTerm({ types: ['project'] }),
    deleteFromQuery: (query) => query.deleteFromLastTerm({ types: ['project'] }),
  },
  {
    render: () => 'type:folder',
    addToQuery: (query) => query.addToLastTerm({ types: ['folder'] }),
    deleteFromQuery: (query) => query.deleteFromLastTerm({ types: ['folder'] }),
  },
  {
    render: () => 'type:file',
    addToQuery: (query) => query.addToLastTerm({ types: ['file'] }),
    deleteFromQuery: (query) => query.deleteFromLastTerm({ types: ['file'] }),
  },
  {
    render: () => 'type:secret',
    addToQuery: (query) => query.addToLastTerm({ types: ['secret'] }),
    deleteFromQuery: (query) => query.deleteFromLastTerm({ types: ['secret'] }),
  },
  {
    render: () => 'type:datalink',
    addToQuery: (query) => query.addToLastTerm({ types: ['datalink'] }),
    deleteFromQuery: (query) => query.deleteFromLastTerm({ types: ['datalink'] }),
  },
]
const SUGGESTIONS_FOR_NEGATIVE_TYPE: assetSearchBar.Suggestion[] = [
  {
    render: () => 'type:project',
    addToQuery: (query) => query.addToLastTerm({ negativeTypes: ['project'] }),
    deleteFromQuery: (query) => query.deleteFromLastTerm({ negativeTypes: ['project'] }),
  },
  {
    render: () => 'type:folder',
    addToQuery: (query) => query.addToLastTerm({ negativeTypes: ['folder'] }),
    deleteFromQuery: (query) => query.deleteFromLastTerm({ negativeTypes: ['folder'] }),
  },
  {
    render: () => 'type:file',
    addToQuery: (query) => query.addToLastTerm({ negativeTypes: ['file'] }),
    deleteFromQuery: (query) => query.deleteFromLastTerm({ negativeTypes: ['file'] }),
  },
  {
    render: () => 'type:datalink',
    addToQuery: (query) => query.addToLastTerm({ negativeTypes: ['datalink'] }),
    deleteFromQuery: (query) => query.deleteFromLastTerm({ negativeTypes: ['datalink'] }),
  },
]

// =========================
// === DragSelectionInfo ===
// =========================

/** Information related to a drag selection. */
interface DragSelectionInfo {
  readonly initialIndex: number
  readonly start: number
  readonly end: number
}

// ===================
// === AssetsTable ===
// ===================

/** State passed through from a {@link AssetsTable} to every cell. */
export interface AssetsTableState {
  readonly backend: Backend
  readonly rootDirectoryId: DirectoryId
  readonly expandedDirectoryIds: readonly DirectoryId[]
  readonly scrollContainerRef: RefObject<HTMLElement>
  readonly category: Category
  readonly sortInfo: SortInfo<SortableColumn> | null
  readonly setSortInfo: (sortInfo: SortInfo<SortableColumn> | null) => void
  readonly query: AssetQuery
  readonly setQuery: Dispatch<SetStateAction<AssetQuery>>
  readonly nodeMap: Readonly<MutableRefObject<ReadonlyMap<AssetId, AnyAssetTreeNode>>>
  readonly hideColumn: (column: Column) => void
  readonly doToggleDirectoryExpansion: (
    directoryId: DirectoryId,
    key: DirectoryId,
    override?: boolean,
  ) => void
  readonly doCopy: () => void
  readonly doCut: () => void
  readonly doPaste: (newParentKey: DirectoryId, newParentId: DirectoryId) => void
  readonly doDelete: (item: AnyAsset, forever: boolean) => Promise<void>
  readonly doRestore: (item: AnyAsset) => Promise<void>
  readonly doMove: (newParentKey: DirectoryId, item: AnyAsset) => Promise<void>
}

/** Data associated with a {@link AssetRow}, used for rendering. */
export interface AssetRowState {
  readonly isEditingName: boolean
  readonly temporarilyAddedLabels: ReadonlySet<LabelName>
  readonly temporarilyRemovedLabels: ReadonlySet<LabelName>
}

/** Props for a {@link AssetsTable}. */
export interface AssetsTableProps {
  readonly hidden: boolean
  readonly query: AssetQuery
  readonly setQuery: Dispatch<SetStateAction<AssetQuery>>
  readonly category: Category
  readonly initialProjectName: string | null
  readonly assetManagementApiRef: Ref<AssetManagementApi>
}

/** The API for managing assets in the table. */
export interface AssetManagementApi {
  readonly getAsset: (id: AssetId) => AnyAsset | null
  readonly setAsset: (id: AssetId, asset: AnyAsset) => void
}

/** The table of project assets. */
export default function AssetsTable(props: AssetsTableProps) {
  const { hidden, query, setQuery, category, assetManagementApiRef } = props
  const { initialProjectName } = props

  const openedProjects = useLaunchedProjects()
  const doOpenProject = useOpenProject()
  const setCanDownload = useSetCanDownload()
  const setSuggestions = useSetSuggestions()

  const { user } = useFullUserSession()
  const backend = useBackend(category)
  const { data: labels } = useBackendQuery(backend, 'listTags', [])
  const { setModal, unsetModal } = useSetModal()
  const { localStorage } = useLocalStorage()
  const { getText } = useText()
  const inputBindings = useInputBindings()
  const navigator2D = useNavigator2D()
  const toastAndLog = useToastAndLog()
  const dispatchAssetEvent = eventListProvider.useDispatchAssetEvent()
  const dispatchAssetListEvent = eventListProvider.useDispatchAssetListEvent()
  const setCanCreateAssets = useSetCanCreateAssets()
  const setTargetDirectoryInStore = useSetTargetDirectory()
  const didLoadingProjectManagerFail = useDidLoadingProjectManagerFail()
  const reconnectToProjectManager = useReconnectToProjectManager()
  const [enabledColumns, setEnabledColumns] = useState(DEFAULT_ENABLED_COLUMNS)
  const setIsAssetPanelTemporarilyVisible = useSetIsAssetPanelTemporarilyVisible()
  const setAssetPanelProps = useSetAssetPanelProps()

  const hiddenColumns = getColumnList(user, backend.type, category).filter(
    (column) => !enabledColumns.has(column),
  )
  const [sortInfo, setSortInfo] = useState<SortInfo<SortableColumn> | null>(null)
  const driveStore = useDriveStore()
  const setNewestFolderId = useSetNewestFolderId()
  const setSelectedKeys = useSetSelectedKeys()
  const setVisuallySelectedKeys = useSetVisuallySelectedKeys()
  const setPasteData = useSetPasteData()

  const { data: users } = useBackendQuery(backend, 'listUsers', [])
  const { data: userGroups } = useBackendQuery(backend, 'listUserGroups', [])
  const organizationQuery = useSuspenseQuery({
    queryKey: [backend.type, 'getOrganization'],
    queryFn: () => backend.getOrganization(),
  })

  const organization = organizationQuery.data

  const nameOfProjectToImmediatelyOpenRef = useRef(initialProjectName)
  const [localRootDirectory] = useLocalStorageState('localRootDirectory')
  const rootDirectoryId = useMemo(() => {
    const localRootPath = localRootDirectory != null ? Path(localRootDirectory) : null
    const id =
      'homeDirectoryId' in category ?
        category.homeDirectoryId
      : backend.rootDirectoryId(user, organization, localRootPath)
    invariant(id, 'Missing root directory')
    return id
  }, [category, backend, user, organization, localRootDirectory])

  const rootDirectory = useMemo(() => createRootDirectoryAsset(rootDirectoryId), [rootDirectoryId])

  const enableAssetsTableBackgroundRefresh = useFeatureFlag('enableAssetsTableBackgroundRefresh')
  const assetsTableBackgroundRefreshInterval = useFeatureFlag(
    'assetsTableBackgroundRefreshInterval',
  )
  /**
   * The expanded directories in the asset tree.
   * We don't include the root directory as it might change when a user switches
   * between items in sidebar and we don't want to reset the expanded state using useEffect.
   */
  const [privateExpandedDirectoryIds, setExpandedDirectoryIds] = useState<DirectoryId[]>(() => [])

  const expandedDirectoryIds = useMemo(
    () => [rootDirectoryId].concat(privateExpandedDirectoryIds),
    [privateExpandedDirectoryIds, rootDirectoryId],
  )

  const expandedDirectoryIdsSet = useMemo(
    () => new Set(expandedDirectoryIds),
    [expandedDirectoryIds],
  )

  const createProjectMutation = useMutation(backendMutationOptions(backend, 'createProject'))
  const duplicateProjectMutation = useMutation(backendMutationOptions(backend, 'duplicateProject'))
  const createDirectoryMutation = useMutation(backendMutationOptions(backend, 'createDirectory'))
  const createSecretMutation = useMutation(backendMutationOptions(backend, 'createSecret'))
  const updateSecretMutation = useMutation(backendMutationOptions(backend, 'updateSecret'))
  const createDatalinkMutation = useMutation(backendMutationOptions(backend, 'createDatalink'))
  const uploadFileMutation = useUploadFileWithToastMutation(backend)
  const copyAssetMutation = useMutation(backendMutationOptions(backend, 'copyAsset'))
  const deleteAssetMutation = useMutation(backendMutationOptions(backend, 'deleteAsset'))
  const undoDeleteAssetMutation = useMutation(backendMutationOptions(backend, 'undoDeleteAsset'))
  const updateAssetMutation = useMutation(backendMutationOptions(backend, 'updateAsset'))
  const closeProjectMutation = useMutation(backendMutationOptions(backend, 'closeProject'))

  const directories = useQueries({
    // We query only expanded directories, as we don't want to load the data for directories that are not visible.
    queries: useMemo(
      () =>
        expandedDirectoryIds.map((directoryId) =>
          queryOptions({
            queryKey: [
              backend.type,
              'listDirectory',
              directoryId,
              {
                labels: null,
                filterBy: CATEGORY_TO_FILTER_BY[category.type],
                recentProjects: category.type === 'recent',
              },
            ] as const,
            queryFn: async ({ queryKey: [, , parentId, params] }) => {
              try {
                return await backend.listDirectory({ ...params, parentId }, parentId)
              } catch {
                throw Object.assign(new Error(), { parentId })
              }
            },

            enabled: !hidden,
            meta: { persist: false },
          }),
        ),
      [hidden, backend, category, expandedDirectoryIds],
    ),
    combine: (results) => {
      const rootQuery = results[expandedDirectoryIds.indexOf(rootDirectory.id)]

      return {
        rootDirectory: {
          isFetching: rootQuery?.isFetching ?? true,
          isLoading: rootQuery?.isLoading ?? true,
          isError: rootQuery?.isError ?? false,
          data: rootQuery?.data,
        },
        directories: new Map(
          results.map((res, i) => [
            expandedDirectoryIds[i],
            {
              isFetching: res.isFetching,
              isLoading: res.isLoading,
              isError: res.isError,
              data: res.data,
            },
          ]),
        ),
      }
    },
  })

  // We use a different query to refetch the directory data in the background.
  // This reduces the amount of rerenders by batching them together, so they happen less often.
  useQuery({
    queryKey: [backend.type, 'refetchListDirectory'],
<<<<<<< HEAD
    queryFn: () => queryClient.refetchQueries({ queryKey: [backend.type, 'listDirectory'] }),
=======
    queryFn: () =>
      queryClient.refetchQueries({ queryKey: [backend.type, 'listDirectory'] }).then(() => null),
>>>>>>> 701bba65
    refetchInterval:
      enableAssetsTableBackgroundRefresh ? assetsTableBackgroundRefreshInterval : false,
    refetchOnMount: 'always',
    refetchIntervalInBackground: false,
    refetchOnWindowFocus: true,
    enabled: !hidden,
    meta: { persist: false },
  })

  /** Return type of the query function for the listDirectory query. */
  type DirectoryQuery = typeof directories.rootDirectory.data

  const rootDirectoryContent = directories.rootDirectory.data
  const isLoading = directories.rootDirectory.isLoading && !directories.rootDirectory.isError

  const assetTree = useMemo(() => {
    const rootPath = 'rootPath' in category ? category.rootPath : backend.rootPath(user)

    // If the root directory is not loaded, then we cannot render the tree.
    // Return null, and wait for the root directory to load.
    if (rootDirectoryContent == null) {
      return AssetTreeNode.fromAsset(
        createRootDirectoryAsset(rootDirectoryId),
        ROOT_PARENT_DIRECTORY_ID,
        ROOT_PARENT_DIRECTORY_ID,
        -1,
        rootPath,
        null,
      )
    } else if (directories.rootDirectory.isError) {
      return AssetTreeNode.fromAsset(
        createRootDirectoryAsset(rootDirectoryId),
        ROOT_PARENT_DIRECTORY_ID,
        ROOT_PARENT_DIRECTORY_ID,
        -1,
        rootPath,
        null,
      ).with({
        children: [
          AssetTreeNode.fromAsset(
            createSpecialErrorAsset(rootDirectoryId),
            rootDirectoryId,
            rootDirectoryId,
            0,
            '',
          ),
        ],
      })
    }

    const rootId = rootDirectory.id

    const children = rootDirectoryContent.map((content) => {
      /**
       * Recursively build assets tree. If a child is a directory, we search for its content
       * in the loaded data. If it is loaded, we append that data to the asset node
       * and do the same for the children.
       */
      const withChildren = (node: AnyAssetTreeNode, depth: number) => {
        const { item } = node

        if (assetIsDirectory(item)) {
          const childrenAssetsQuery = directories.directories.get(item.id)

          const nestedChildren = childrenAssetsQuery?.data?.map((child) =>
            AssetTreeNode.fromAsset(
              child,
              item.id,
              item.id,
              depth,
              `${node.path}/${child.title}`,
              null,
              child.id,
            ),
          )

          if (childrenAssetsQuery == null || childrenAssetsQuery.isLoading) {
            node = node.with({
              children: [
                AssetTreeNode.fromAsset(
                  createSpecialLoadingAsset(item.id),
                  item.id,
                  item.id,
                  depth,
                  '',
                ),
              ],
            })
          } else if (childrenAssetsQuery.isError) {
            node = node.with({
              children: [
                AssetTreeNode.fromAsset(
                  createSpecialErrorAsset(item.id),
                  item.id,
                  item.id,
                  depth,
                  '',
                ),
              ],
            })
          } else if (nestedChildren?.length === 0) {
            node = node.with({
              children: [
                AssetTreeNode.fromAsset(
                  createSpecialEmptyAsset(item.id),
                  item.id,
                  item.id,
                  depth,
                  '',
                ),
              ],
            })
          } else if (nestedChildren != null) {
            node = node.with({
              children: nestedChildren.map((child) => withChildren(child, depth + 1)),
            })
          }
        }

        return node
      }

      const node = AssetTreeNode.fromAsset(
        content,
        rootId,
        rootId,
        0,
        `${rootPath}/${content.title}`,
        null,
        content.id,
      )

      const ret = withChildren(node, 1)
      return ret
    })

    return new AssetTreeNode(
      rootDirectory,
      ROOT_PARENT_DIRECTORY_ID,
      ROOT_PARENT_DIRECTORY_ID,
      children,
      -1,
      rootPath,
      null,
      rootId,
    )
  }, [
    category,
    backend,
    user,
    rootDirectoryContent,
    directories.rootDirectory.isError,
    directories.directories,
    rootDirectory,
    rootDirectoryId,
  ])

  const filter = useMemo(() => {
    const globCache: Record<string, RegExp> = {}
    if (/^\s*$/.test(query.query)) {
      return null
    } else {
      return (node: AnyAssetTreeNode) => {
        if (
          node.item.type === AssetType.specialEmpty ||
          node.item.type === AssetType.specialLoading
        ) {
          return false
        }
        const assetType =
          node.item.type === AssetType.directory ? 'folder'
          : node.item.type === AssetType.datalink ? 'datalink'
          : String(node.item.type)
        const assetExtension =
          node.item.type !== AssetType.file ? null : fileExtension(node.item.title).toLowerCase()
        const assetModifiedAt = new Date(node.item.modifiedAt)
        const nodeLabels: readonly string[] = node.item.labels ?? []
        const lowercaseName = node.item.title.toLowerCase()
        const lowercaseDescription = node.item.description?.toLowerCase() ?? ''
        const owners =
          node.item.permissions
            ?.filter((permission) => permission.permission === PermissionAction.own)
            .map(getAssetPermissionName) ?? []
        const globMatch = (glob: string, match: string) => {
          const regex = (globCache[glob] =
            globCache[glob] ??
            new RegExp('^' + regexEscape(glob).replace(/(?:\\\*)+/g, '.*') + '$', 'i'))
          return regex.test(match)
        }
        const isAbsent = (type: string) => {
          switch (type) {
            case 'label':
            case 'labels': {
              return nodeLabels.length === 0
            }
            case 'name': {
              // Should never be true, but handle it just in case.
              return lowercaseName === ''
            }
            case 'description': {
              return lowercaseDescription === ''
            }
            case 'extension': {
              // Should never be true, but handle it just in case.
              return assetExtension === ''
            }
          }
          // Things like `no:name` and `no:owner` are never true.
          return false
        }
        const parseDate = (date: string) => {
          const lowercase = date.toLowerCase()
          switch (lowercase) {
            case 'today': {
              return new Date()
            }
          }
          return new Date(date)
        }
        const matchesDate = (date: string) => {
          const parsed = parseDate(date)
          return (
            parsed.getFullYear() === assetModifiedAt.getFullYear() &&
            parsed.getMonth() === assetModifiedAt.getMonth() &&
            parsed.getDate() === assetModifiedAt.getDate()
          )
        }
        const isEmpty = (values: string[]) =>
          values.length === 0 || (values.length === 1 && values[0] === '')
        const filterTag = (
          positive: string[][],
          negative: string[][],
          predicate: (value: string) => boolean,
        ) =>
          positive.every((values) => isEmpty(values) || values.some(predicate)) &&
          negative.every((values) => !values.some(predicate))
        return (
          filterTag(query.nos, query.negativeNos, (no) => isAbsent(no.toLowerCase())) &&
          filterTag(query.keywords, query.negativeKeywords, (keyword) =>
            lowercaseName.includes(keyword.toLowerCase()),
          ) &&
          filterTag(query.names, query.negativeNames, (name) => globMatch(name, lowercaseName)) &&
          filterTag(query.labels, query.negativeLabels, (label) =>
            nodeLabels.some((assetLabel) => globMatch(label, assetLabel)),
          ) &&
          filterTag(query.types, query.negativeTypes, (type) => type === assetType) &&
          filterTag(
            query.extensions,
            query.negativeExtensions,
            (extension) => extension.toLowerCase() === assetExtension,
          ) &&
          filterTag(query.descriptions, query.negativeDescriptions, (description) =>
            lowercaseDescription.includes(description.toLowerCase()),
          ) &&
          filterTag(query.modifieds, query.negativeModifieds, matchesDate) &&
          filterTag(query.owners, query.negativeOwners, (owner) =>
            owners.some((assetOwner) => globMatch(owner, assetOwner)),
          )
        )
      }
    }
  }, [query])

  const visibilities = useMemo(() => {
    const map = new Map<AssetId, Visibility>()
    const processNode = (node: AnyAssetTreeNode) => {
      let displayState = Visibility.hidden
      const visible = filter?.(node) ?? true
      for (const child of node.children ?? []) {
        if (visible && child.item.type === AssetType.specialEmpty) {
          map.set(child.key, Visibility.visible)
        } else {
          processNode(child)
        }
        if (map.get(child.key) !== Visibility.hidden) {
          displayState = Visibility.faded
        }
      }
      if (visible) {
        displayState = Visibility.visible
      }
      map.set(node.key, displayState)
      return displayState
    }
    processNode(assetTree)
    return map
  }, [assetTree, filter])

  const displayItems = useMemo(() => {
    if (sortInfo == null) {
      return assetTree.preorderTraversal((children) =>
        children.filter((child) => expandedDirectoryIdsSet.has(child.directoryId)),
      )
    } else {
      const multiplier = sortInfo.direction === SortDirection.ascending ? 1 : -1
      let compare: (a: AnyAssetTreeNode, b: AnyAssetTreeNode) => number
      switch (sortInfo.field) {
        case Column.name: {
          compare = (a, b) => multiplier * a.item.title.localeCompare(b.item.title, 'en')
          break
        }
        case Column.modified: {
          compare = (a, b) => {
            const aOrder = Number(new Date(a.item.modifiedAt))
            const bOrder = Number(new Date(b.item.modifiedAt))
            return multiplier * (aOrder - bOrder)
          }
          break
        }
      }
      return assetTree.preorderTraversal((tree) =>
        [...tree].filter((child) => expandedDirectoryIdsSet.has(child.directoryId)).sort(compare),
      )
    }
  }, [assetTree, sortInfo, expandedDirectoryIdsSet])

  const visibleItems = useMemo(
    () => displayItems.filter((item) => visibilities.get(item.key) !== Visibility.hidden),
    [displayItems, visibilities],
  )

  const [isDraggingFiles, setIsDraggingFiles] = useState(false)
  const [droppedFilesCount, setDroppedFilesCount] = useState(0)
  const isCloud = backend.type === BackendType.remote
  /** Events sent when the asset list was still loading. */
  const queuedAssetListEventsRef = useRef<AssetListEvent[]>([])
  const rootRef = useRef<HTMLDivElement | null>(null)
  const mainDropzoneRef = useRef<HTMLButtonElement | null>(null)
  const lastSelectedIdsRef = useRef<AssetId | ReadonlySet<AssetId> | null>(null)
  const headerRowRef = useRef<HTMLTableRowElement>(null)
  const assetTreeRef = useRef<AnyAssetTreeNode>(assetTree)
  const getPasteData = useEventCallback(() => driveStore.getState().pasteData)
  const nodeMapRef = useRef<ReadonlyMap<AssetId, AnyAssetTreeNode>>(
    new Map<AssetId, AnyAssetTreeNode>(),
  )
  const isAssetContextMenuVisible =
    category.type !== 'cloud' || user.plan == null || user.plan === Plan.solo

  const queryClient = useQueryClient()

  const isMainDropzoneVisible = useIntersectionRatio(
    rootRef,
    mainDropzoneRef,
    MINIMUM_DROPZONE_INTERSECTION_RATIO,
    (ratio) => ratio >= MINIMUM_DROPZONE_INTERSECTION_RATIO,
    true,
  )

  const setTargetDirectory = useEventCallback(
    (targetDirectory: AssetTreeNode<DirectoryAsset> | null) => {
      const targetDirectorySelfPermission =
        targetDirectory == null ? null : (
          tryFindSelfPermission(user, targetDirectory.item.permissions)
        )
      const canCreateAssets =
        targetDirectory == null ?
          category.type !== 'cloud' || user.plan == null || user.plan === Plan.solo
        : isLocalCategory(category) ||
          (targetDirectorySelfPermission != null &&
            canPermissionModifyDirectoryContents(targetDirectorySelfPermission.permission))
      setCanCreateAssets(canCreateAssets)
      setTargetDirectoryInStore(targetDirectory)
    },
  )

  useEffect(() => {
    setNewestFolderId(null)
  }, [category, setNewestFolderId])

  useEffect(
    () =>
      driveStore.subscribe(({ selectedKeys }, { selectedKeys: oldSelectedKeys }) => {
        if (selectedKeys !== oldSelectedKeys) {
          if (selectedKeys.size === 0) {
            setTargetDirectory(null)
          } else if (selectedKeys.size === 1) {
            const [soleKey] = selectedKeys
            const item = soleKey == null ? null : nodeMapRef.current.get(soleKey)
            if (item != null && item.isType(AssetType.directory)) {
              setTargetDirectory(item)
            }
            if (item && item.item.id !== driveStore.getState().assetPanelProps?.item?.id) {
              setAssetPanelProps({ backend, item: item.item, path: item.path })
              setIsAssetPanelTemporarilyVisible(false)
            }
          } else {
            let commonDirectoryKey: AssetId | null = null
            let otherCandidateDirectoryKey: AssetId | null = null
            for (const key of selectedKeys) {
              const node = nodeMapRef.current.get(key)
              if (node != null) {
                if (commonDirectoryKey == null) {
                  commonDirectoryKey = node.directoryKey
                  otherCandidateDirectoryKey =
                    node.item.type === AssetType.directory ? node.key : null
                } else if (
                  node.key === commonDirectoryKey ||
                  node.directoryKey === commonDirectoryKey
                ) {
                  otherCandidateDirectoryKey = null
                } else if (
                  otherCandidateDirectoryKey != null &&
                  (node.key === otherCandidateDirectoryKey ||
                    node.directoryKey === otherCandidateDirectoryKey)
                ) {
                  commonDirectoryKey = otherCandidateDirectoryKey
                  otherCandidateDirectoryKey = null
                } else {
                  // No match; there is no common parent directory for the entire selection.
                  commonDirectoryKey = null
                  break
                }
              }
            }
            const node =
              commonDirectoryKey == null ? null : nodeMapRef.current.get(commonDirectoryKey)
            if (node != null && node.isType(AssetType.directory)) {
              setTargetDirectory(node)
            }
          }
        }
      }),
    [
      backend,
      driveStore,
      setAssetPanelProps,
      setIsAssetPanelTemporarilyVisible,
      setTargetDirectory,
    ],
  )

  useEffect(() => {
    const nodeToSuggestion = (
      node: AnyAssetTreeNode,
      key: AssetQueryKey = 'names',
    ): assetSearchBar.Suggestion => ({
      render: () => `${key === 'names' ? '' : '-:'}${node.item.title}`,
      addToQuery: (oldQuery) => oldQuery.addToLastTerm({ [key]: [node.item.title] }),
      deleteFromQuery: (oldQuery) => oldQuery.deleteFromLastTerm({ [key]: [node.item.title] }),
    })
    const allVisibleNodes = () =>
      assetTree
        .preorderTraversal((children) =>
          children.filter((child) => visibilities.get(child.key) !== Visibility.hidden),
        )
        .filter(
          (node) =>
            visibilities.get(node.key) === Visibility.visible &&
            node.item.type !== AssetType.specialEmpty &&
            node.item.type !== AssetType.specialLoading,
        )
    const allVisible = (negative = false) =>
      allVisibleNodes().map((node) => nodeToSuggestion(node, negative ? 'negativeNames' : 'names'))
    const terms = AssetQuery.terms(query.query)
    const term = terms.find((otherTerm) => otherTerm.values.length === 0) ?? terms[terms.length - 1]
    const termValues = term?.values ?? []
    const shouldOmitNames = terms.some((otherTerm) => otherTerm.tag === 'name')
    if (termValues.length !== 0) {
      setSuggestions(shouldOmitNames ? [] : allVisible())
    } else {
      const negative = term?.tag?.startsWith('-') ?? false
      switch (term?.tag ?? null) {
        case null:
        case '':
        case '-':
        case 'name':
        case '-name': {
          setSuggestions(allVisible(negative))
          break
        }
        case 'no':
        case '-has': {
          setSuggestions(isCloud ? SUGGESTIONS_FOR_NO : [])
          break
        }
        case 'has':
        case '-no': {
          setSuggestions(isCloud ? SUGGESTIONS_FOR_HAS : [])
          break
        }
        case 'type': {
          setSuggestions(SUGGESTIONS_FOR_TYPE)
          break
        }
        case '-type': {
          setSuggestions(SUGGESTIONS_FOR_NEGATIVE_TYPE)
          break
        }
        case 'ext':
        case '-ext':
        case 'extension':
        case '-extension': {
          const extensions = allVisibleNodes()
            .filter((node) => node.item.type === AssetType.file)
            .map((node) => fileExtension(node.item.title))
          setSuggestions(
            Array.from(
              new Set(extensions),
              (extension): assetSearchBar.Suggestion => ({
                render: () =>
                  AssetQuery.termToString({
                    tag: `${negative ? '-' : ''}extension`,
                    values: [extension],
                  }),
                addToQuery: (oldQuery) =>
                  oldQuery.addToLastTerm(
                    negative ? { negativeExtensions: [extension] } : { extensions: [extension] },
                  ),
                deleteFromQuery: (oldQuery) =>
                  oldQuery.deleteFromLastTerm(
                    negative ? { negativeExtensions: [extension] } : { extensions: [extension] },
                  ),
              }),
            ),
          )
          break
        }
        case 'modified':
        case '-modified': {
          const modifieds = assetTree.preorderTraversal().map((node) => {
            const date = new Date(node.item.modifiedAt)
            return `${date.getFullYear()}-${date.getMonth() + 1}-${date.getDate()}`
          })
          setSuggestions(
            Array.from(
              new Set(['today', ...modifieds]),
              (modified): assetSearchBar.Suggestion => ({
                render: () =>
                  AssetQuery.termToString({
                    tag: `${negative ? '-' : ''}modified`,
                    values: [modified],
                  }),
                addToQuery: (oldQuery) =>
                  oldQuery.addToLastTerm(
                    negative ? { negativeModifieds: [modified] } : { modifieds: [modified] },
                  ),
                deleteFromQuery: (oldQuery) =>
                  oldQuery.deleteFromLastTerm(
                    negative ? { negativeModifieds: [modified] } : { modifieds: [modified] },
                  ),
              }),
            ),
          )
          break
        }
        case 'owner':
        case '-owner': {
          const owners = assetTree
            .preorderTraversal()
            .flatMap((node) =>
              (node.item.permissions ?? [])
                .filter((permission) => permission.permission === PermissionAction.own)
                .map(getAssetPermissionName),
            )
          setSuggestions(
            Array.from(
              new Set(owners),
              (owner): assetSearchBar.Suggestion => ({
                render: () =>
                  AssetQuery.termToString({
                    tag: `${negative ? '-' : ''}owner`,
                    values: [owner],
                  }),
                addToQuery: (oldQuery) =>
                  oldQuery.addToLastTerm(
                    negative ? { negativeOwners: [owner] } : { owners: [owner] },
                  ),
                deleteFromQuery: (oldQuery) =>
                  oldQuery.deleteFromLastTerm(
                    negative ? { negativeOwners: [owner] } : { owners: [owner] },
                  ),
              }),
            ),
          )
          break
        }
        case 'label':
        case '-label': {
          setSuggestions(
            (labels ?? []).map(
              (label): assetSearchBar.Suggestion => ({
                render: () => (
                  <Label active color={label.color} onPress={() => {}}>
                    {label.value}
                  </Label>
                ),
                addToQuery: (oldQuery) =>
                  oldQuery.addToLastTerm(
                    negative ? { negativeLabels: [label.value] } : { labels: [label.value] },
                  ),
                deleteFromQuery: (oldQuery) =>
                  oldQuery.deleteFromLastTerm(
                    negative ? { negativeLabels: [label.value] } : { labels: [label.value] },
                  ),
              }),
            ),
          )
          break
        }
        default: {
          setSuggestions(shouldOmitNames ? [] : allVisible())
          break
        }
      }
    }
  }, [isCloud, assetTree, query, visibilities, labels, setSuggestions])

  useEffect(() => {
    assetTreeRef.current = assetTree
    const newNodeMap = new Map(assetTree.preorderTraversal().map((asset) => [asset.key, asset]))
    newNodeMap.set(assetTree.key, assetTree)
    nodeMapRef.current = newNodeMap
  }, [assetTree])

  useEffect(() => {
    if (!hidden) {
      return inputBindings.attach(document.body, 'keydown', {
        cancelCut: () => {
          const pasteData = getPasteData()
          if (pasteData == null) {
            return false
          } else {
            dispatchAssetEvent({ type: AssetEventType.cancelCut, ids: pasteData.data.ids })
            setPasteData(null)
            return
          }
        },
      })
    }
  }, [dispatchAssetEvent, getPasteData, hidden, inputBindings, setPasteData])

  useEffect(
    () =>
      driveStore.subscribe(({ selectedKeys }) => {
        let newCanDownload: boolean
        if (!isCloud) {
          newCanDownload =
            selectedKeys.size !== 0 &&
            Array.from(selectedKeys).every((key) => {
              const node = nodeMapRef.current.get(key)
              return node?.item.type === AssetType.project
            })
        } else {
          newCanDownload =
            selectedKeys.size !== 0 &&
            Array.from(selectedKeys).every((key) => {
              const node = nodeMapRef.current.get(key)
              return (
                node?.item.type === AssetType.project ||
                node?.item.type === AssetType.file ||
                node?.item.type === AssetType.datalink
              )
            })
        }
        const currentCanDownload = driveStore.getState().canDownload
        if (currentCanDownload !== newCanDownload) {
          setCanDownload(newCanDownload)
        }
      }),
    [driveStore, isCloud, setCanDownload],
  )

  const initialProjectNameDeps = useSyncRef({ assetTree, doOpenProject, isLoading, toastAndLog })
  useEffect(() => {
    const deps = initialProjectNameDeps.current
    if (deps.isLoading) {
      nameOfProjectToImmediatelyOpenRef.current = initialProjectName
    } else {
      // The project name here might also be a string with project id, e.g. when opening
      // a project file from explorer on Windows.
      const isInitialProject = (asset: AnyAsset) =>
        asset.title === initialProjectName || asset.id === initialProjectName
      const projectToLoad = deps.assetTree
        .preorderTraversal()
        .map((node) => node.item)
        .filter(assetIsProject)
        .find(isInitialProject)
      if (projectToLoad != null) {
        deps.doOpenProject({
          type: BackendType.local,
          id: projectToLoad.id,
          title: projectToLoad.title,
          parentId: projectToLoad.parentId,
        })
      } else if (initialProjectName != null) {
        deps.toastAndLog('findProjectError', null, initialProjectName)
      }
    }
  }, [initialProjectName, initialProjectNameDeps])

  useEffect(() => {
    const savedEnabledColumns = localStorage.get('enabledColumns')
    if (savedEnabledColumns != null) {
      setEnabledColumns(new Set(savedEnabledColumns))
    }
  }, [localStorage])

  useEffect(() => {
    localStorage.set('enabledColumns', [...enabledColumns])
  }, [enabledColumns, localStorage])

  useEffect(
    () =>
      driveStore.subscribe(({ selectedKeys }) => {
        if (selectedKeys.size !== 1) {
          setAssetPanelProps(null)
          setIsAssetPanelTemporarilyVisible(false)
        }
      }),
    [driveStore, setAssetPanelProps, setIsAssetPanelTemporarilyVisible],
  )

  const doToggleDirectoryExpansion = useEventCallback(
    (directoryId: DirectoryId, _key: DirectoryId, override?: boolean) => {
      const isExpanded = expandedDirectoryIdsSet.has(directoryId)
      const shouldExpand = override ?? !isExpanded

      if (shouldExpand !== isExpanded) {
        startTransition(() => {
          if (shouldExpand) {
            setExpandedDirectoryIds((currentExpandedDirectoryIds) => [
              ...currentExpandedDirectoryIds,
              directoryId,
            ])
          } else {
            setExpandedDirectoryIds((currentExpandedDirectoryIds) =>
              currentExpandedDirectoryIds.filter((id) => id !== directoryId),
            )
          }
        })
      }
    },
  )

  const doCopyOnBackend = useEventCallback(
    async (newParentId: DirectoryId | null, asset: AnyAsset) => {
      try {
        newParentId ??= rootDirectoryId

        await copyAssetMutation.mutateAsync([
          asset.id,
          newParentId,
          asset.title,
          nodeMapRef.current.get(newParentId)?.item.title ?? '(unknown)',
        ])
      } catch (error) {
        toastAndLog('copyAssetError', error, asset.title)
      }
    },
  )

  const doMove = useEventCallback(async (newParentId: DirectoryId | null, asset: AnyAsset) => {
    try {
      if (asset.id === driveStore.getState().assetPanelProps?.item?.id) {
        setAssetPanelProps(null)
      }
      await updateAssetMutation.mutateAsync([
        asset.id,
        { parentDirectoryId: newParentId ?? rootDirectoryId, description: null },
        asset.title,
      ])
    } catch (error) {
      toastAndLog('moveAssetError', error, asset.title)
    }
  })

  const doDelete = useEventCallback(async (asset: AnyAsset, forever: boolean = false) => {
    if (asset.id === driveStore.getState().assetPanelProps?.item?.id) {
      setAssetPanelProps(null)
    }
    if (asset.type === AssetType.directory) {
      dispatchAssetListEvent({
        type: AssetListEventType.closeFolder,
        id: asset.id,
        key: asset.id,
      })
    }
    try {
      if (asset.type === AssetType.project && backend.type === BackendType.local) {
        try {
          await closeProjectMutation.mutateAsync([asset.id, asset.title])
        } catch {
          // Ignored. The project was already closed.
        }
      }
      await deleteAssetMutation.mutateAsync([asset.id, { force: forever }, asset.title])
    } catch (error) {
      toastAndLog('deleteAssetError', error, asset.title)
    }
  })

  const doDeleteById = useEventCallback(async (assetId: AssetId, forever: boolean = false) => {
    if (assetId === driveStore.getState().assetPanelProps?.item?.id) {
      setAssetPanelProps(null)
    }
    const asset = nodeMapRef.current.get(assetId)?.item

    if (asset != null) {
      return doDelete(asset, forever)
    }
  })

  const [spinnerState, setSpinnerState] = useState(SpinnerState.initial)
  const [keyboardSelectedIndex, setKeyboardSelectedIndex] = useState<number | null>(null)
  const mostRecentlySelectedIndexRef = useRef<number | null>(null)
  const selectionStartIndexRef = useRef<number | null>(null)
  const bodyRef = useRef<HTMLTableSectionElement>(null)

  const setMostRecentlySelectedIndex = useEventCallback(
    (index: number | null, isKeyboard: boolean = false) => {
      startTransition(() => {
        mostRecentlySelectedIndexRef.current = index
        setKeyboardSelectedIndex(isKeyboard ? index : null)
      })
    },
  )

  useEffect(() => {
    const body = bodyRef.current
    if (body == null) {
      return
    } else {
      return navigator2D.register(body, {
        focusPrimaryChild: () => {
          setMostRecentlySelectedIndex(0, true)
        },
      })
    }
  }, [navigator2D, setMostRecentlySelectedIndex])

  const onKeyDown = (event: KeyboardEvent) => {
    const { selectedKeys } = driveStore.getState()
    const prevIndex = mostRecentlySelectedIndexRef.current
    const item = prevIndex == null ? null : visibleItems[prevIndex]
    if (selectedKeys.size === 1 && item != null) {
      switch (event.key) {
        case 'Enter':
        case ' ': {
          if (event.key === ' ' && event.ctrlKey) {
            const keys = selectedKeys
            setSelectedKeys(withPresence(keys, item.key, !keys.has(item.key)))
          } else {
            switch (item.type) {
              case AssetType.directory: {
                event.preventDefault()
                event.stopPropagation()
                doToggleDirectoryExpansion(item.item.id, item.key)
                break
              }
              case AssetType.project: {
                event.preventDefault()
                event.stopPropagation()
                doOpenProject({
                  type: backend.type,
                  id: item.item.id,
                  title: item.item.title,
                  parentId: item.item.parentId,
                })
                break
              }
              case AssetType.datalink: {
                event.preventDefault()
                event.stopPropagation()
                setIsAssetPanelTemporarilyVisible(true)
                break
              }
              case AssetType.secret: {
                event.preventDefault()
                event.stopPropagation()
                const id = item.item.id
                setModal(
                  <UpsertSecretModal
                    id={item.item.id}
                    name={item.item.title}
                    doCreate={async (_name, value) => {
                      try {
                        await updateSecretMutation.mutateAsync([id, { value }, item.item.title])
                      } catch (error) {
                        toastAndLog(null, error)
                      }
                    }}
                  />,
                )
                break
              }
              default: {
                break
              }
            }
          }
          break
        }
        case 'ArrowLeft': {
          if (item.type === AssetType.directory) {
            if (item.children != null) {
              // The folder is expanded; collapse it.
              event.preventDefault()
              event.stopPropagation()
              doToggleDirectoryExpansion(item.item.id, item.key, false)
            } else if (prevIndex != null) {
              // Focus parent if there is one.
              let index = prevIndex - 1
              let possibleParent = visibleItems[index]
              while (possibleParent != null && index >= 0) {
                if (possibleParent.depth < item.depth) {
                  event.preventDefault()
                  event.stopPropagation()
                  setSelectedKeys(new Set([possibleParent.key]))
                  setMostRecentlySelectedIndex(index, true)
                  break
                }
                index -= 1
                possibleParent = visibleItems[index]
              }
            }
          }
          break
        }
        case 'ArrowRight': {
          if (item.type === AssetType.directory && item.children == null) {
            // The folder is collapsed; expand it.
            event.preventDefault()
            event.stopPropagation()
            doToggleDirectoryExpansion(item.item.id, item.key, true)
          }
          break
        }
      }
    }
    switch (event.key) {
      case ' ': {
        if (event.ctrlKey && item != null) {
          const keys = selectedKeys
          setSelectedKeys(withPresence(keys, item.key, !keys.has(item.key)))
        }
        break
      }
      case 'Escape': {
        setSelectedKeys(EMPTY_SET)
        setMostRecentlySelectedIndex(null)
        selectionStartIndexRef.current = null
        break
      }
      case 'ArrowUp':
      case 'ArrowDown': {
        if (!event.shiftKey) {
          selectionStartIndexRef.current = null
        }
        let index = prevIndex ?? 0
        let oldIndex = index
        if (prevIndex != null) {
          let itemType = visibleItems[index]?.item.type
          do {
            oldIndex = index
            index =
              event.key === 'ArrowUp' ?
                Math.max(0, index - 1)
              : Math.min(visibleItems.length - 1, index + 1)
            itemType = visibleItems[index]?.item.type
          } while (
            index !== oldIndex &&
            (itemType === AssetType.specialEmpty || itemType === AssetType.specialLoading)
          )
          if (itemType === AssetType.specialEmpty || itemType === AssetType.specialLoading) {
            index = prevIndex
          }
        }
        setMostRecentlySelectedIndex(index, true)
        if (event.shiftKey) {
          event.preventDefault()
          event.stopPropagation()
          // On Windows, Ctrl+Shift+Arrow behaves the same as Shift+Arrow.
          if (selectionStartIndexRef.current == null) {
            selectionStartIndexRef.current = prevIndex ?? 0
          }
          const startIndex = Math.min(index, selectionStartIndexRef.current)
          const endIndex = Math.max(index, selectionStartIndexRef.current) + 1
          const selection = visibleItems.slice(startIndex, endIndex)
          setSelectedKeys(new Set(selection.map((newItem) => newItem.key)))
        } else if (event.ctrlKey) {
          event.preventDefault()
          event.stopPropagation()
          selectionStartIndexRef.current = null
        } else if (index !== prevIndex) {
          event.preventDefault()
          event.stopPropagation()
          const newItem = visibleItems[index]
          if (newItem != null) {
            setSelectedKeys(new Set([newItem.key]))
          }
          selectionStartIndexRef.current = null
        } else {
          // The arrow key will escape this container. In that case, do not stop propagation
          // and let `navigator2D` navigate to a different container.
          setSelectedKeys(EMPTY_SET)
          selectionStartIndexRef.current = null
        }
        break
      }
    }
  }

  useEffect(() => {
    const onClick = () => {
      setKeyboardSelectedIndex(null)
    }

    document.addEventListener('click', onClick, { capture: true })
    return () => {
      document.removeEventListener('click', onClick, { capture: true })
    }
  }, [setMostRecentlySelectedIndex])

  const getNewProjectName = useEventCallback(
    (templateName: string | null, parentKey: DirectoryId | null) => {
      const prefix = `${templateName ?? 'New Project'} `
      const projectNameTemplate = new RegExp(`^${prefix}(?<projectIndex>\\d+)$`)
      const siblings =
        parentKey == null ?
          assetTree.children ?? []
        : nodeMapRef.current.get(parentKey)?.children ?? []
      const projectIndices = siblings
        .map((node) => node.item)
        .filter(assetIsProject)
        .map((item) => projectNameTemplate.exec(item.title)?.groups?.projectIndex)
        .map((maybeIndex) => (maybeIndex != null ? parseInt(maybeIndex, 10) : 0))
      return `${prefix}${Math.max(0, ...projectIndices) + 1}`
    },
  )

  const deleteAsset = useEventCallback((assetId: AssetId) => {
    const asset = nodeMapRef.current.get(assetId)?.item

    if (asset) {
      const listDirectoryQuery = queryClient.getQueryCache().find<DirectoryQuery>({
        queryKey: [backend.type, 'listDirectory', asset.parentId],
        exact: false,
      })

      if (listDirectoryQuery?.state.data) {
        listDirectoryQuery.setData(
          listDirectoryQuery.state.data.filter((child) => child.id !== assetId),
        )
      }
    }
  })

  /** All items must have the same type. */
  const insertAssets = useEventCallback(
    (assets: readonly AnyAsset[], parentId: DirectoryId | null) => {
      const actualParentId = parentId ?? rootDirectoryId

      const listDirectoryQuery = queryClient.getQueryCache().find<DirectoryQuery>({
        queryKey: [backend.type, 'listDirectory', actualParentId],
        exact: false,
      })

      if (listDirectoryQuery?.state.data) {
        listDirectoryQuery.setData([...listDirectoryQuery.state.data, ...assets])
      }
    },
  )

  const onAssetListEvent = useEventCallback((event: AssetListEvent) => {
    switch (event.type) {
      case AssetListEventType.newFolder: {
        const parent = nodeMapRef.current.get(event.parentKey)
        const siblings = parent?.children ?? []
        const directoryIndices = siblings
          .map((node) => node.item)
          .filter(assetIsDirectory)
          .map((item) => /^New Folder (?<directoryIndex>\d+)$/.exec(item.title))
          .map((match) => match?.groups?.directoryIndex)
          .map((maybeIndex) => (maybeIndex != null ? parseInt(maybeIndex, 10) : 0))
        const title = `New Folder ${Math.max(0, ...directoryIndices) + 1}`
        const placeholderItem: DirectoryAsset = {
          type: AssetType.directory,
          id: DirectoryId(uniqueString()),
          title,
          modifiedAt: toRfc3339(new Date()),
          parentId: event.parentId,
          permissions: tryCreateOwnerPermission(
            `${parent?.path ?? ''}/${title}`,
            category,
            user,
            users ?? [],
            userGroups ?? [],
          ),
          projectState: null,
          extension: null,
          labels: [],
          description: null,
          parentsPath: '',
          virtualParentsPath: '',
        }

        doToggleDirectoryExpansion(event.parentId, event.parentKey, true)
        insertAssets([placeholderItem], event.parentId)

        void createDirectoryMutation
          .mutateAsync([{ parentId: placeholderItem.parentId, title: placeholderItem.title }])
          .then(({ id }) => {
            setNewestFolderId(id)
            setSelectedKeys(new Set([id]))
          })

        break
      }
      case AssetListEventType.newProject: {
        const parent = nodeMapRef.current.get(event.parentKey)
        const projectName = getNewProjectName(event.preferredName, event.parentId)
        const dummyId = ProjectId(uniqueString())
        const path =
          backend instanceof LocalBackend ? backend.joinPath(event.parentId, projectName) : null
        const placeholderItem: ProjectAsset = {
          type: AssetType.project,
          id: dummyId,
          title: projectName,
          modifiedAt: toRfc3339(new Date()),
          parentId: event.parentId,
          permissions: tryCreateOwnerPermission(
            `${parent?.path ?? ''}/${projectName}`,
            category,
            user,
            users ?? [],
            userGroups ?? [],
          ),
          projectState: {
            type: ProjectState.placeholder,
            volumeId: '',
            openedBy: user.email,
            ...(path != null ? { path } : {}),
          },
          extension: null,
          labels: [],
          description: null,
          parentsPath: '',
          virtualParentsPath: '',
        }
        doToggleDirectoryExpansion(event.parentId, event.parentKey, true)

        insertAssets([placeholderItem], event.parentId)

        void createProjectMutation
          .mutateAsync([
            {
              parentDirectoryId: placeholderItem.parentId,
              projectName: placeholderItem.title,
              ...(event.templateId == null ? {} : { projectTemplateName: event.templateId }),
              ...(event.datalinkId == null ? {} : { datalinkId: event.datalinkId }),
            },
          ])
          .catch((error) => {
            event.onError?.()

            deleteAsset(placeholderItem.id)
            toastAndLog('createProjectError', error)

            throw error
          })
          .then((createdProject) => {
            event.onCreated?.(createdProject)
            doOpenProject({
              id: createdProject.projectId,
              type: backend.type,
              parentId: placeholderItem.parentId,
              title: placeholderItem.title,
            })
          })

        break
      }
      case AssetListEventType.uploadFiles: {
        const localBackend = backend instanceof LocalBackend ? backend : null
        const reversedFiles = Array.from(event.files).reverse()
        const parent = nodeMapRef.current.get(event.parentKey)
        const siblingNodes = parent?.children ?? []
        const siblings = siblingNodes.map((node) => node.item)
        const siblingFiles = siblings.filter(assetIsFile)
        const siblingProjects = siblings.filter(assetIsProject)
        const siblingFileTitles = new Set(siblingFiles.map((asset) => asset.title))
        const siblingProjectTitles = new Set(siblingProjects.map((asset) => asset.title))

        const ownerPermission = tryCreateOwnerPermission(
          parent?.path ?? '',
          category,
          user,
          users ?? [],
          userGroups ?? [],
        )

        const files = reversedFiles.filter(fileIsNotProject).map((file) => {
          const asset = createPlaceholderFileAsset(
            escapeSpecialCharacters(file.name),
            event.parentId,
            ownerPermission,
          )
          return { asset, file }
        })
        const projects = reversedFiles.filter(fileIsProject).map((file) => {
          const basename = escapeSpecialCharacters(stripProjectExtension(file.name))
          const asset = createPlaceholderProjectAsset(
            basename,
            event.parentId,
            ownerPermission,
            user,
            localBackend?.joinPath(event.parentId, basename) ?? null,
          )

          return { asset, file }
        })
        const duplicateFiles = files.filter((file) => siblingFileTitles.has(file.asset.title))
        const duplicateProjects = projects.filter((project) =>
          siblingProjectTitles.has(stripProjectExtension(project.asset.title)),
        )
        const fileMap = new Map<AssetId, File>([
          ...files.map(({ asset, file }) => [asset.id, file] as const),
          ...projects.map(({ asset, file }) => [asset.id, file] as const),
        ])
        const uploadedFileIds: AssetId[] = []
        const addIdToSelection = (id: AssetId) => {
          uploadedFileIds.push(id)
          const newIds = new Set(uploadedFileIds)
          setSelectedKeys(newIds)
        }

        const doUploadFile = async (asset: AnyAsset, method: 'new' | 'update') => {
          const file = fileMap.get(asset.id)

          if (file != null) {
            const fileId = method === 'new' ? null : asset.id

            switch (true) {
              case assetIsProject(asset): {
                const { extension } = extractProjectExtension(file.name)
                const title = escapeSpecialCharacters(stripProjectExtension(asset.title))

                await uploadFileMutation
                  .mutateAsync(
                    {
                      fileId,
                      fileName: `${title}.${extension}`,
                      parentDirectoryId: asset.parentId,
                    },
                    file,
                  )
                  .then(({ id }) => {
                    addIdToSelection(id)
                  })
                  .catch((error) => {
                    toastAndLog('uploadProjectError', error)
                  })

                break
              }
              case assetIsFile(asset): {
                const title = escapeSpecialCharacters(asset.title)
                await uploadFileMutation
                  .mutateAsync({ fileId, fileName: title, parentDirectoryId: asset.parentId }, file)
                  .then(({ id }) => {
                    addIdToSelection(id)
                  })

                break
              }
              default:
                break
            }
          }
        }

        if (duplicateFiles.length === 0 && duplicateProjects.length === 0) {
          const assets = [...files, ...projects].map(({ asset }) => asset)

          doToggleDirectoryExpansion(event.parentId, event.parentKey, true)

          void Promise.all(assets.map((asset) => doUploadFile(asset, 'new')))
        } else {
          const siblingFilesByName = new Map(siblingFiles.map((file) => [file.title, file]))
          const siblingProjectsByName = new Map(
            siblingProjects.map((project) => [project.title, project]),
          )
          const conflictingFiles = duplicateFiles.map((file) => ({
            // This is SAFE, as `duplicateFiles` only contains files that have siblings
            // with the same name.
            // eslint-disable-next-line @typescript-eslint/no-non-null-assertion
            current: siblingFilesByName.get(file.asset.title)!,
            new: createPlaceholderFileAsset(file.asset.title, event.parentId, ownerPermission),
            file: file.file,
          }))
          const conflictingProjects = duplicateProjects.map((project) => {
            const basename = stripProjectExtension(project.asset.title)
            return {
              // This is SAFE, as `duplicateProjects` only contains projects that have
              // siblings with the same name.
              // eslint-disable-next-line @typescript-eslint/no-non-null-assertion
              current: siblingProjectsByName.get(basename)!,
              new: createPlaceholderProjectAsset(
                basename,
                event.parentId,
                ownerPermission,
                user,
                localBackend?.joinPath(event.parentId, basename) ?? null,
              ),
              file: project.file,
            }
          })
          setModal(
            <DuplicateAssetsModal
              parentKey={event.parentKey}
              parentId={event.parentId}
              conflictingFiles={conflictingFiles}
              conflictingProjects={conflictingProjects}
              siblingFileNames={siblingFilesByName.keys()}
              siblingProjectNames={siblingProjectsByName.keys()}
              nonConflictingFileCount={files.length - conflictingFiles.length}
              nonConflictingProjectCount={projects.length - conflictingProjects.length}
              doUpdateConflicting={async (resolvedConflicts) => {
                await Promise.allSettled(
                  resolvedConflicts.map((conflict) => {
                    const isUpdating = conflict.current.title === conflict.new.title
                    const asset = isUpdating ? conflict.current : conflict.new
                    fileMap.set(asset.id, conflict.file)
                    return doUploadFile(asset, isUpdating ? 'update' : 'new')
                  }),
                )
              }}
              doUploadNonConflicting={async () => {
                doToggleDirectoryExpansion(event.parentId, event.parentKey, true)

                const newFiles = files
                  .filter((file) => !siblingFileTitles.has(file.asset.title))
                  .map((file) => {
                    const asset = createPlaceholderFileAsset(
                      file.asset.title,
                      event.parentId,
                      ownerPermission,
                    )
                    fileMap.set(asset.id, file.file)
                    return asset
                  })

                const newProjects = projects
                  .filter(
                    (project) =>
                      !siblingProjectTitles.has(stripProjectExtension(project.asset.title)),
                  )
                  .map((project) => {
                    const basename = stripProjectExtension(project.asset.title)
                    const asset = createPlaceholderProjectAsset(
                      basename,
                      event.parentId,
                      ownerPermission,
                      user,
                      localBackend?.joinPath(event.parentId, basename) ?? null,
                    )
                    fileMap.set(asset.id, project.file)
                    return asset
                  })

                const assets = [...newFiles, ...newProjects]

                await Promise.allSettled(assets.map((asset) => doUploadFile(asset, 'new')))
              }}
            />,
          )
        }
        break
      }
      case AssetListEventType.newDatalink: {
        const parent = nodeMapRef.current.get(event.parentKey)
        const placeholderItem: DatalinkAsset = {
          type: AssetType.datalink,
          id: DatalinkId(uniqueString()),
          title: event.name,
          modifiedAt: toRfc3339(new Date()),
          parentId: event.parentId,
          permissions: tryCreateOwnerPermission(
            `${parent?.path ?? ''}/${event.name}`,
            category,
            user,
            users ?? [],
            userGroups ?? [],
          ),
          projectState: null,
          extension: null,
          labels: [],
          description: null,
          parentsPath: '',
          virtualParentsPath: '',
        }
        doToggleDirectoryExpansion(event.parentId, event.parentKey, true)
        insertAssets([placeholderItem], event.parentId)

        createDatalinkMutation.mutate([
          {
            parentDirectoryId: placeholderItem.parentId,
            datalinkId: null,
            name: placeholderItem.title,
            value: event.value,
          },
        ])

        break
      }
      case AssetListEventType.newSecret: {
        const parent = nodeMapRef.current.get(event.parentKey)
        const placeholderItem: SecretAsset = {
          type: AssetType.secret,
          id: SecretId(uniqueString()),
          title: event.name,
          modifiedAt: toRfc3339(new Date()),
          parentId: event.parentId,
          permissions: tryCreateOwnerPermission(
            `${parent?.path ?? ''}/${event.name}`,
            category,
            user,
            users ?? [],
            userGroups ?? [],
          ),
          projectState: null,
          extension: null,
          labels: [],
          description: null,
          parentsPath: '',
          virtualParentsPath: '',
        }

        doToggleDirectoryExpansion(event.parentId, event.parentKey, true)
        insertAssets([placeholderItem], event.parentId)

        createSecretMutation.mutate([
          {
            parentDirectoryId: placeholderItem.parentId,
            name: placeholderItem.title,
            value: event.value,
          },
        ])

        break
      }
      case AssetListEventType.duplicateProject: {
        const parent = nodeMapRef.current.get(event.parentKey)
        const siblings = parent?.children ?? []
        const siblingTitles = new Set(siblings.map((sibling) => sibling.item.title))
        let index = 1
        let title = `${event.original.title} (${index})`
        while (siblingTitles.has(title)) {
          index += 1
          title = `${event.original.title} (${index})`
        }

        const placeholderItem: ProjectAsset = {
          type: AssetType.project,
          id: ProjectId(uniqueString()),
          title,
          modifiedAt: toRfc3339(new Date()),
          parentId: event.parentId,
          permissions: tryCreateOwnerPermission(
            `${parent?.path ?? ''}/${title}`,
            category,
            user,
            users ?? [],
            userGroups ?? [],
          ),
          projectState: {
            type: ProjectState.placeholder,
            volumeId: '',
            openedBy: user.email,
          },
          extension: null,
          labels: [],
          description: null,
          parentsPath: '',
          virtualParentsPath: '',
        }

        insertAssets([placeholderItem], event.parentId)

        void duplicateProjectMutation
          .mutateAsync([event.original.id, event.versionId, placeholderItem.title])
          .catch((error) => {
            deleteAsset(placeholderItem.id)
            toastAndLog('createProjectError', error)

            throw error
          })
          .then((project) => {
            doOpenProject({
              type: backend.type,
              parentId: event.parentId,
              title: placeholderItem.title,
              id: project.projectId,
            })
          })

        break
      }
      case AssetListEventType.copy: {
        for (const item of event.items) {
          void doCopyOnBackend(event.newParentId, item)
        }
        break
      }
      case AssetListEventType.move: {
        for (const item of event.items) {
          void doMove(event.newParentId, item)
        }
        break
      }
      case AssetListEventType.delete: {
        const asset = nodeMapRef.current.get(event.key)?.item
        if (asset) {
          void doDelete(asset, false)
        }
        break
      }
      case AssetListEventType.emptyTrash: {
        if (category.type !== 'trash') {
          toastAndLog('canOnlyEmptyTrashWhenInTrash')
        } else if (assetTree.children != null) {
          const ids = new Set(
            assetTree.children
              .map((child) => child.item.id)
              .filter((id) => !isSpecialReadonlyDirectoryId(id)),
          )
          // This is required to prevent an infinite loop.
          window.setTimeout(() => {
            dispatchAssetEvent({ type: AssetEventType.deleteForever, ids })
          })
        }
        break
      }
      case AssetListEventType.removeSelf: {
        dispatchAssetEvent({ type: AssetEventType.removeSelf, id: event.id })
        break
      }
      case AssetListEventType.closeFolder: {
        doToggleDirectoryExpansion(event.id, event.key, false)
        break
      }
    }
  })
  eventListProvider.useAssetListEventListener((event) => {
    if (!isLoading) {
      onAssetListEvent(event)
    } else {
      queuedAssetListEventsRef.current.push(event)
    }
  })

  const doCopy = useEventCallback(() => {
    unsetModal()
    const { selectedKeys } = driveStore.getState()

    setPasteData({
      type: 'copy',
      data: { backendType: backend.type, category, ids: selectedKeys },
    })
  })

  const doCut = useEventCallback(() => {
    unsetModal()
    const { selectedKeys, pasteData } = driveStore.getState()
    if (pasteData != null) {
      dispatchAssetEvent({ type: AssetEventType.cancelCut, ids: pasteData.data.ids })
    }
    setPasteData({
      type: 'move',
      data: { backendType: backend.type, category, ids: selectedKeys },
    })
    dispatchAssetEvent({ type: AssetEventType.cut, ids: selectedKeys })
    setSelectedKeys(EMPTY_SET)
  })

  const cutAndPaste = useCutAndPaste(category)
  const doPaste = useEventCallback((newParentKey: DirectoryId, newParentId: DirectoryId) => {
    unsetModal()

    const { pasteData } = driveStore.getState()

    if (
      pasteData?.data.backendType === backend.type &&
      canTransferBetweenCategories(pasteData.data.category, category)
    ) {
      if (pasteData.data.ids.has(newParentKey)) {
        toast.error('Cannot paste a folder into itself.')
      } else {
        doToggleDirectoryExpansion(newParentId, newParentKey, true)
        if (pasteData.type === 'copy') {
          const assets = Array.from(pasteData.data.ids, (id) => nodeMapRef.current.get(id)).flatMap(
            (asset) => (asset ? [asset.item] : []),
          )
          dispatchAssetListEvent({
            type: AssetListEventType.copy,
            items: assets,
            newParentId,
            newParentKey,
          })
        } else {
          cutAndPaste(newParentKey, newParentId, pasteData.data, nodeMapRef.current)
        }
        setPasteData(null)
      }
    }
  })

  const doRestore = useEventCallback(async (asset: AnyAsset) => {
    try {
      if (asset.id === driveStore.getState().assetPanelProps?.item?.id) {
        setAssetPanelProps(null)
      }
      await undoDeleteAssetMutation.mutateAsync([asset.id, asset.title])
    } catch (error) {
      toastAndLog('restoreAssetError', error, asset.title)
    }
  })

  const hideColumn = useEventCallback((column: Column) => {
    setEnabledColumns((columns) => withPresence(columns, column, false))
  })

  const hiddenContextMenu = useMemo(
    () => (
      <AssetsTableContextMenu
        hidden
        backend={backend}
        category={category}
        nodeMapRef={nodeMapRef}
        rootDirectoryId={rootDirectoryId}
        event={{ pageX: 0, pageY: 0 }}
        doCopy={doCopy}
        doCut={doCut}
        doPaste={doPaste}
        doDelete={doDeleteById}
      />
    ),
    [backend, category, rootDirectoryId, doCopy, doCut, doPaste, doDeleteById],
  )

  const onDropzoneDragOver = (event: DragEvent<Element>) => {
    const payload = ASSET_ROWS.lookup(event)
    const filtered = payload?.filter((item) => item.asset.parentId !== rootDirectoryId)
    if (filtered != null && filtered.length > 0) {
      event.preventDefault()
    } else if (event.dataTransfer.types.includes('Files')) {
      event.preventDefault()
    }
  }

  const updateIsDraggingFiles = (event: DragEvent<Element>) => {
    if (event.dataTransfer.types.includes('Files')) {
      setIsDraggingFiles(true)
      setDroppedFilesCount(event.dataTransfer.items.length)
    }
  }

  const handleFileDrop = (event: DragEvent) => {
    setIsDraggingFiles(false)
    if (event.dataTransfer.types.includes('Files')) {
      event.preventDefault()
      event.stopPropagation()
      dispatchAssetListEvent({
        type: AssetListEventType.uploadFiles,
        parentKey: rootDirectoryId,
        parentId: rootDirectoryId,
        files: Array.from(event.dataTransfer.files),
      })
    }
  }

  const state = useMemo<AssetsTableState>(
    // The type MUST be here to trigger excess property errors at typecheck time.
    () => ({
      backend,
      expandedDirectoryIds,
      rootDirectoryId,
      scrollContainerRef: rootRef,
      category,
      sortInfo,
      setSortInfo,
      query,
      setQuery,
      nodeMap: nodeMapRef,
      hideColumn,
      doToggleDirectoryExpansion,
      doCopy,
      doCut,
      doPaste,
      doDelete,
      doRestore,
      doMove,
    }),
    [
      backend,
      expandedDirectoryIds,
      rootDirectoryId,
      category,
      sortInfo,
      query,
      doToggleDirectoryExpansion,
      doCopy,
      doCut,
      doPaste,
      doDelete,
      doRestore,
      doMove,
      hideColumn,
      setQuery,
    ],
  )

  useEffect(() => {
    // In some browsers, at least in Chrome 126,
    // in some situations, when an element has a
    // 'container-size' style, and the parent element is hidden,
    // the browser can't calculate the element's size
    // and thus the element doesn't appear when we unhide the parent.
    // The only way to fix that is to force browser to recalculate styles
    // So the trick is to change a property, trigger style recalc(`getBoundlingClientRect()`)
    // and remove the property.
    // since everything is happening synchronously, user won't see a broken layout during recalculation
    if (!hidden && rootRef.current) {
      for (let i = 0; i < rootRef.current.children.length; i++) {
        const element = rootRef.current.children[i]

        if (element instanceof HTMLElement) {
          element.style.width = '0px'
          element.getBoundingClientRect()
          element.style.width = ''
        }
      }
    }
  }, [hidden])

  useEffect(
    () =>
      inputBindings.attach(
        document.body,
        'click',
        {
          selectAdditional: () => {},
          selectAdditionalRange: () => {},
          [DEFAULT_HANDLER]: (event) => {
            /**
             * When the document is clicked, deselect the keys, but only if the clicked element
             * is not inside a `Dialog`. To detect whether an element is a `Dialog`,
             * we check whether it is inside the `portal-root` where all the `Dialog`s are mounted.
             * If this check is omitted, when the user clicks inside a Datalink dialog,
             * the keys are deselected, causing the Datalink to be added to the root directory,
             * rather than the one that was selected when the dialog was opened.
             */
            const portalRoot =
              event.target instanceof HTMLElement || event.target instanceof SVGElement ?
                event.target.closest('.enso-portal-root')
              : null
            if (!portalRoot && driveStore.getState().selectedKeys.size !== 0) {
              setSelectedKeys(EMPTY_SET)
              setMostRecentlySelectedIndex(null)
            }
          },
        },
        false,
      ),
    [setSelectedKeys, inputBindings, setMostRecentlySelectedIndex, driveStore],
  )

  useEffect(() => {
    if (isLoading) {
      // Ensure the spinner stays in the "initial" state for at least one frame,
      // to ensure the CSS animation begins at the initial state.
      requestAnimationFrame(() => {
        setSpinnerState(SpinnerState.loadingFast)
      })
    } else {
      const queuedAssetEvents = queuedAssetListEventsRef.current
      if (queuedAssetEvents.length !== 0) {
        queuedAssetListEventsRef.current = []
        for (const event of queuedAssetEvents) {
          onAssetListEvent(event)
        }
      }
      setSpinnerState(SpinnerState.initial)
    }
  }, [isLoading, onAssetListEvent])

  const calculateNewKeys = useEventCallback(
    (event: MouseEvent | ReactMouseEvent, keys: AssetId[], getRange: () => AssetId[]) => {
      event.stopPropagation()
      let result = new Set<AssetId>()
      inputBindings.handler({
        selectRange: () => {
          result = new Set(getRange())
        },
        selectAdditionalRange: () => {
          const { selectedKeys } = driveStore.getState()
          result = new Set([...selectedKeys, ...getRange()])
        },
        selectAdditional: () => {
          const { selectedKeys } = driveStore.getState()
          const newSelectedKeys = new Set(selectedKeys)
          let count = 0
          for (const key of keys) {
            if (selectedKeys.has(key)) {
              count += 1
            }
          }
          for (const key of keys) {
            const add = count * 2 < keys.length
            setPresence(newSelectedKeys, key, add)
          }
          result = newSelectedKeys
        },
        [DEFAULT_HANDLER]: () => {
          result = new Set(keys)
        },
      })(event, false)
      return result
    },
  )

  const { startAutoScroll, endAutoScroll, onMouseEvent } = useAutoScroll(rootRef)

  const dragSelectionChangeLoopHandle = useRef(0)
  const dragSelectionRangeRef = useRef<DragSelectionInfo | null>(null)
  const onSelectionDrag = useEventCallback((rectangle: DetailedRectangle, event: MouseEvent) => {
    startAutoScroll()
    onMouseEvent(event)
    if (mostRecentlySelectedIndexRef.current != null) {
      setKeyboardSelectedIndex(null)
    }
    cancelAnimationFrame(dragSelectionChangeLoopHandle.current)
    const scrollContainer = rootRef.current
    if (scrollContainer != null) {
      const rect = scrollContainer.getBoundingClientRect()
      const overlapsHorizontally = rect.right > rectangle.left && rect.left < rectangle.right
      const selectionTop = Math.max(0, rectangle.top - rect.top - ROW_HEIGHT_PX)
      const selectionBottom = Math.max(
        0,
        Math.min(rect.height, rectangle.bottom - rect.top - ROW_HEIGHT_PX),
      )
      const range = dragSelectionRangeRef.current
      if (!overlapsHorizontally) {
        dragSelectionRangeRef.current = null
      } else if (range == null) {
        const topIndex = (selectionTop + scrollContainer.scrollTop) / ROW_HEIGHT_PX
        const bottomIndex = (selectionBottom + scrollContainer.scrollTop) / ROW_HEIGHT_PX
        dragSelectionRangeRef.current = {
          initialIndex: rectangle.signedHeight < 0 ? bottomIndex : topIndex,
          start: Math.floor(topIndex),
          end: Math.ceil(bottomIndex),
        }
      } else {
        const topIndex = (selectionTop + scrollContainer.scrollTop) / ROW_HEIGHT_PX
        const bottomIndex = (selectionBottom + scrollContainer.scrollTop) / ROW_HEIGHT_PX
        const endIndex = rectangle.signedHeight < 0 ? topIndex : bottomIndex
        dragSelectionRangeRef.current = {
          initialIndex: range.initialIndex,
          start: Math.floor(Math.min(range.initialIndex, endIndex)),
          end: Math.ceil(Math.max(range.initialIndex, endIndex)),
        }
      }
      if (range == null) {
        setVisuallySelectedKeys(null)
      } else {
        const keys = displayItems.slice(range.start, range.end).map((node) => node.key)
        setVisuallySelectedKeys(calculateNewKeys(event, keys, () => []))
      }
    }
  })

  const onSelectionDragEnd = useEventCallback((event: MouseEvent) => {
    endAutoScroll()
    onMouseEvent(event)
    const range = dragSelectionRangeRef.current
    if (range != null) {
      const keys = displayItems.slice(range.start, range.end).map((node) => node.key)
      setSelectedKeys(calculateNewKeys(event, keys, () => []))
    }
    setVisuallySelectedKeys(null)
    dragSelectionRangeRef.current = null
  })

  const onSelectionDragCancel = useEventCallback(() => {
    setVisuallySelectedKeys(null)
    dragSelectionRangeRef.current = null
  })

  const grabRowKeyboardFocus = useEventCallback((item: AnyAsset) => {
    setSelectedKeys(new Set([item.id]))
  })

  const onRowClick = useEventCallback(({ asset }: AssetRowInnerProps, event: ReactMouseEvent) => {
    event.stopPropagation()
    const newIndex = visibleItems.findIndex((innerItem) => innerItem.key === asset.id)
    const getRange = () => {
      if (mostRecentlySelectedIndexRef.current == null) {
        return [asset.id]
      } else {
        const index1 = mostRecentlySelectedIndexRef.current
        const index2 = newIndex
        const startIndex = Math.min(index1, index2)
        const endIndex = Math.max(index1, index2) + 1
        return visibleItems.slice(startIndex, endIndex).map((innerItem) => innerItem.key)
      }
    }
    setSelectedKeys(calculateNewKeys(event, [asset.id], getRange))
    setMostRecentlySelectedIndex(newIndex)
    if (!event.shiftKey) {
      selectionStartIndexRef.current = null
    }
  })

  const selectRow = useEventCallback((item: AnyAsset) => {
    setMostRecentlySelectedIndex(
      visibleItems.findIndex((visibleItem) => visibleItem.item.id === item.id),
    )
    selectionStartIndexRef.current = null
    setSelectedKeys(new Set([item.id]))
  })

  const onRowDragStart = useEventCallback(
    (event: DragEvent<HTMLTableRowElement>, item: AnyAsset) => {
      startAutoScroll()
      onMouseEvent(event)
      let newSelectedKeys = driveStore.getState().selectedKeys
      if (!newSelectedKeys.has(item.id)) {
        setMostRecentlySelectedIndex(
          visibleItems.findIndex((visibleItem) => visibleItem.item.id === item.id),
        )
        selectionStartIndexRef.current = null
        newSelectedKeys = new Set([item.id])
        setSelectedKeys(newSelectedKeys)
      }
      const nodes = assetTree.preorderTraversal().filter((node) => newSelectedKeys.has(node.key))
      const payload: AssetRowsDragPayload = nodes.map((node) => ({
        key: node.key,
        asset: node.item,
      }))
      event.dataTransfer.setData(ASSETS_MIME_TYPE, JSON.stringify(nodes.map((node) => node.key)))
      setDragImageToBlank(event)
      ASSET_ROWS.bind(event, payload)
      setModal(
        <DragModal
          event={event}
          className="flex flex-col rounded-default bg-selected-frame backdrop-blur-default"
          onDragEnd={() => {
            ASSET_ROWS.unbind(payload)
          }}
        >
          {nodes.map((node) => (
            <NameColumn
              key={node.key}
              isOpened={false}
              keyProp={node.key}
              item={node.item}
              depth={0}
              backendType={backend.type}
              state={state}
              // Default states.
              isSoleSelected={false}
              selected={false}
              rowState={INITIAL_ROW_STATE}
              // The drag placeholder cannot be interacted with.
              setSelected={() => {}}
              setRowState={() => {}}
              isEditable={false}
            />
          ))}
        </DragModal>,
      )
    },
  )

  const onRowDragOver = useEventCallback(
    (event: DragEvent<HTMLTableRowElement>, item: AnyAsset) => {
      onMouseEvent(event)
      const payload = LABELS.lookup(event)
      if (payload != null) {
        event.preventDefault()
        event.stopPropagation()
        const { selectedKeys } = driveStore.getState()
        const idsReference = selectedKeys.has(item.id) ? selectedKeys : item.id
        // This optimization is required in order to avoid severe lag on Firefox.
        if (idsReference !== lastSelectedIdsRef.current) {
          lastSelectedIdsRef.current = idsReference
          const ids = typeof idsReference === 'string' ? new Set([idsReference]) : idsReference
          let labelsPresent = 0
          for (const selectedKey of ids) {
            const nodeLabels = nodeMapRef.current.get(selectedKey)?.item.labels
            if (nodeLabels != null) {
              for (const label of nodeLabels) {
                if (payload.has(label)) {
                  labelsPresent += 1
                }
              }
            }
          }
          const shouldAdd = labelsPresent * 2 < ids.size * payload.size
          window.setTimeout(() => {
            dispatchAssetEvent({
              type:
                shouldAdd ?
                  AssetEventType.temporarilyAddLabels
                : AssetEventType.temporarilyRemoveLabels,
              ids,
              labelNames: payload,
            })
          })
        }
      }
    },
  )

  const onRowDragEnd = useEventCallback(() => {
    setIsDraggingFiles(false)
    endAutoScroll()
    lastSelectedIdsRef.current = null
    const { selectedKeys } = driveStore.getState()
    dispatchAssetEvent({
      type: AssetEventType.temporarilyAddLabels,
      ids: selectedKeys,
      labelNames: EMPTY_SET,
    })
  })

  const onRowDrop = useEventCallback((event: DragEvent<HTMLTableRowElement>, item: AnyAsset) => {
    endAutoScroll()
    const { selectedKeys } = driveStore.getState()
    const ids = new Set(selectedKeys.has(item.id) ? selectedKeys : [item.id])
    const payload = LABELS.lookup(event)
    if (payload != null) {
      event.preventDefault()
      event.stopPropagation()
      let labelsPresent = 0
      for (const selectedKey of ids) {
        const nodeLabels = nodeMapRef.current.get(selectedKey)?.item.labels
        if (nodeLabels != null) {
          for (const label of nodeLabels) {
            if (payload.has(label)) {
              labelsPresent += 1
            }
          }
        }
      }
      const shouldAdd = labelsPresent * 2 < ids.size * payload.size
      dispatchAssetEvent({
        type: shouldAdd ? AssetEventType.addLabels : AssetEventType.removeLabels,
        ids,
        labelNames: payload,
      })
    } else {
      dispatchAssetEvent({
        type: AssetEventType.temporarilyAddLabels,
        ids,
        labelNames: EMPTY_SET,
      })
    }
  })

  const getAsset = useEventCallback((key: AssetId) => nodeMapRef.current.get(key)?.item ?? null)

  const setAsset = useEventCallback((assetId: AssetId, asset: AnyAsset) => {
    const listDirectoryQuery = queryClient.getQueryCache().find<DirectoryQuery>({
      queryKey: [backend.type, 'listDirectory', asset.parentId],
      exact: false,
    })

    if (listDirectoryQuery?.state.data) {
      listDirectoryQuery.setData(
        listDirectoryQuery.state.data.map((child) => (child.id === assetId ? asset : child)),
      )
    }
  })

  useImperativeHandle(assetManagementApiRef, () => ({
    getAsset,
    setAsset,
  }))

  const columns = useMemo(
    () =>
      getColumnList(user, backend.type, category).filter((column) => enabledColumns.has(column)),
    [backend.type, category, enabledColumns, user],
  )

  const headerRow = (
    <tr ref={headerRowRef} className="rounded-none text-sm font-semibold">
      {columns.map((column) => {
        // This is a React component, even though it does not contain JSX.
        const Heading = COLUMN_HEADING[column]
        return (
          <th key={column} className={COLUMN_CSS_CLASS[column]}>
            <Heading state={state} />
          </th>
        )
      })}
    </tr>
  )

  const itemRows =
    isLoading ?
      <tr className="h-row">
        <td colSpan={columns.length} className="bg-transparent">
          <div className="grid w-container justify-around">
            <Spinner size={LOADING_SPINNER_SIZE_PX} state={spinnerState} />
          </div>
        </td>
      </tr>
    : displayItems.map((item) => {
        return (
          <AssetRow
            key={item.key + item.path}
            isOpened={openedProjects.some(({ id }) => item.item.id === id)}
            visibility={visibilities.get(item.key)}
            columns={columns}
            id={item.item.id}
            parentId={item.directoryId}
            path={item.path}
            initialAssetEvents={item.initialAssetEvents}
            depth={item.depth}
            state={state}
            hidden={hidden || visibilities.get(item.key) === Visibility.hidden}
            isKeyboardSelected={
              keyboardSelectedIndex != null && item === visibleItems[keyboardSelectedIndex]
            }
            grabKeyboardFocus={grabRowKeyboardFocus}
            onClick={onRowClick}
            select={selectRow}
            onDragStart={onRowDragStart}
            onDragOver={onRowDragOver}
            onDragEnd={onRowDragEnd}
            onDrop={onRowDrop}
          />
        )
      })

  const dropzoneText =
    isDraggingFiles ?
      droppedFilesCount === 1 ?
        getText('assetsDropFileDescription')
      : getText('assetsDropFilesDescription', droppedFilesCount)
    : getText('assetsDropzoneDescription')

  const table = (
    <div
      className="flex grow flex-col"
      onContextMenu={(event) => {
        if (isAssetContextMenuVisible) {
          event.preventDefault()
          event.stopPropagation()
          setModal(
            <AssetsTableContextMenu
              backend={backend}
              category={category}
              nodeMapRef={nodeMapRef}
              event={event}
              rootDirectoryId={rootDirectoryId}
              doCopy={doCopy}
              doCut={doCut}
              doPaste={doPaste}
              doDelete={doDeleteById}
            />,
          )
        }
      }}
      onDragLeave={(event) => {
        const payload = LABELS.lookup(event)
        if (
          payload != null &&
          event.relatedTarget instanceof Node &&
          !event.currentTarget.contains(event.relatedTarget)
        ) {
          lastSelectedIdsRef.current = null
          const { selectedKeys } = driveStore.getState()
          dispatchAssetEvent({
            type: AssetEventType.temporarilyAddLabels,
            ids: selectedKeys,
            labelNames: EMPTY_SET,
          })
        }
      }}
    >
      <table className="isolate table-fixed border-collapse rounded-rows">
        <thead className="sticky top-0 z-1 bg-dashboard">{headerRow}</thead>
        <tbody ref={bodyRef}>
          {itemRows}
          <tr className="hidden h-row first:table-row">
            <td colSpan={columns.length} className="bg-transparent">
              <Text
                className={twJoin(
                  'px-cell-x placeholder',
                  directories.rootDirectory.isError && 'text-danger',
                )}
                disableLineHeightCompensation
              >
                {directories.rootDirectory.isError ?
                  getText('thisFolderFailedToFetch')
                : category.type === 'trash' ?
                  query.query !== '' ?
                    getText('noFilesMatchTheCurrentFilters')
                  : getText('yourTrashIsEmpty')
                : category.type === 'recent' ?
                  query.query !== '' ?
                    getText('noFilesMatchTheCurrentFilters')
                  : getText('youHaveNoRecentProjects')
                : query.query !== '' ?
                  getText('noFilesMatchTheCurrentFilters')
                : getText('youHaveNoFiles')}
              </Text>
            </td>
          </tr>
        </tbody>
      </table>
      <div
        data-testid="root-directory-dropzone"
        className={twMerge(
          'sticky left-0 my-20 grid max-w-container grow place-items-center',
          (category.type === 'recent' || category.type === 'trash') && 'hidden',
        )}
        onDragEnter={onDropzoneDragOver}
        onDragOver={onDropzoneDragOver}
        onDragLeave={() => {
          lastSelectedIdsRef.current = null
        }}
        onDragEnd={() => {
          setIsDraggingFiles(false)
        }}
        onDrop={(event) => {
          const payload = ASSET_ROWS.lookup(event)
          const filtered = payload?.filter((item) => item.asset.parentId !== rootDirectoryId)
          if (filtered != null && filtered.length > 0) {
            event.preventDefault()
            event.stopPropagation()
            unsetModal()

            dispatchAssetEvent({
              type: AssetEventType.move,
              newParentKey: rootDirectoryId,
              newParentId: rootDirectoryId,
              ids: new Set(filtered.map((dragItem) => dragItem.asset.id)),
            })
          }
          handleFileDrop(event)
        }}
        onClick={() => {
          setSelectedKeys(EMPTY_SET)
        }}
      >
        <FileTrigger
          onSelect={(event) => {
            dispatchAssetListEvent({
              type: AssetListEventType.uploadFiles,
              parentKey: rootDirectoryId,
              parentId: rootDirectoryId,
              files: Array.from(event ?? []),
            })
          }}
        >
          <Button
            size="custom"
            variant="custom"
            ref={mainDropzoneRef}
            icon={DropFilesImage}
            className="rounded-2xl"
            contentClassName="h-[186px] flex flex-col items-center gap-3 text-primary/30 transition-colors duration-200 hover:text-primary/50"
          >
            {dropzoneText}
          </Button>
        </FileTrigger>
      </div>
    </div>
  )

  return !isCloud && didLoadingProjectManagerFail ?
      <ErrorDisplay
        error={getText('couldNotConnectToPM')}
        resetErrorBoundary={reconnectToProjectManager}
      />
    : <div className="relative grow">
        <FocusArea direction="vertical">
          {(innerProps) => (
            <div
              {...mergeProps<JSX.IntrinsicElements['div']>()(innerProps, {
                className: 'flex-1 overflow-auto container-size w-full h-full',
                onKeyDown,
                onBlur: (event) => {
                  if (
                    event.relatedTarget instanceof HTMLElement &&
                    !event.currentTarget.contains(event.relatedTarget)
                  ) {
                    setKeyboardSelectedIndex(null)
                  }
                },
                onDragEnter: updateIsDraggingFiles,
                onDragOver: updateIsDraggingFiles,
                onDragLeave: (event) => {
                  if (
                    !(event.relatedTarget instanceof Node) ||
                    !event.currentTarget.contains(event.relatedTarget)
                  ) {
                    lastSelectedIdsRef.current = null
                  }
                },
                onDragEnd: () => {
                  setIsDraggingFiles(false)
                },
                ref: rootRef,
              })}
            >
              {!hidden && hiddenContextMenu}
              {!hidden && (
                <SelectionBrush
                  targetRef={rootRef}
                  margin={16}
                  onDrag={onSelectionDrag}
                  onDragEnd={onSelectionDragEnd}
                  onDragCancel={onSelectionDragCancel}
                />
              )}
              <div className="flex h-max min-h-full w-max min-w-full flex-col">
                <div className="flex-0 sticky top-0 flex h-0 flex-col">
                  <div
                    data-testid="extra-columns"
                    className="sticky right-0 flex self-end px-2 py-3"
                  >
                    <FocusArea direction="horizontal">
                      {(columnsBarProps) => (
                        <div
                          {...mergeProps<JSX.IntrinsicElements['div']>()(columnsBarProps, {
                            className: 'inline-flex gap-icons',
                            onFocus: () => {
                              setKeyboardSelectedIndex(null)
                            },
                          })}
                        >
                          {hiddenColumns.map((column) => (
                            <Button
                              size="custom"
                              variant="custom"
                              key={column}
                              icon={COLUMN_ICONS[column]}
                              aria-label={getText(COLUMN_SHOW_TEXT_ID[column])}
                              onPress={() => {
                                const newExtraColumns = new Set(enabledColumns)
                                if (enabledColumns.has(column)) {
                                  newExtraColumns.delete(column)
                                } else {
                                  newExtraColumns.add(column)
                                }
                                setEnabledColumns(newExtraColumns)
                              }}
                            />
                          ))}
                        </div>
                      )}
                    </FocusArea>
                  </div>
                </div>
                <div className="flex h-full w-min min-w-full grow flex-col">{table}</div>
              </div>
            </div>
          )}
        </FocusArea>
        {isDraggingFiles && !isMainDropzoneVisible && (
          <div className="pointer-events-none absolute bottom-4 left-1/2 -translate-x-1/2">
            <div
              className="pointer-events-auto flex items-center justify-center gap-3 rounded-default bg-selected-frame px-8 py-6 text-primary/50 backdrop-blur-3xl transition-all"
              onDragEnter={onDropzoneDragOver}
              onDragOver={onDropzoneDragOver}
              onDragEnd={() => {
                setIsDraggingFiles(false)
              }}
              onDrop={(event) => {
                handleFileDrop(event)
              }}
            >
              <SvgMask src={DropFilesImage} className="size-8" />
              {dropzoneText}
            </div>
          </div>
        )}
      </div>
}<|MERGE_RESOLUTION|>--- conflicted
+++ resolved
@@ -492,12 +492,8 @@
   // This reduces the amount of rerenders by batching them together, so they happen less often.
   useQuery({
     queryKey: [backend.type, 'refetchListDirectory'],
-<<<<<<< HEAD
-    queryFn: () => queryClient.refetchQueries({ queryKey: [backend.type, 'listDirectory'] }),
-=======
     queryFn: () =>
       queryClient.refetchQueries({ queryKey: [backend.type, 'listDirectory'] }).then(() => null),
->>>>>>> 701bba65
     refetchInterval:
       enableAssetsTableBackgroundRefresh ? assetsTableBackgroundRefreshInterval : false,
     refetchOnMount: 'always',
