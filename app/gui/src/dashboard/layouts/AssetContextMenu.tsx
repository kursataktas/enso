--- conflicted
+++ resolved
@@ -221,22 +221,11 @@
               hidden={hidden}
               action="useInNewProject"
               doAction={() => {
-<<<<<<< HEAD
                 void newProject(
                   { templateName: asset.title, datalinkId: asset.id },
-                  item.directoryId,
-                  item.path,
+                  asset.parentId,
+                  path,
                 )
-=======
-                dispatchAssetListEvent({
-                  type: AssetListEventType.newProject,
-                  parentId: asset.parentId,
-                  parentKey: asset.parentId,
-                  templateId: null,
-                  datalinkId: asset.id,
-                  preferredName: asset.title,
-                })
->>>>>>> fdab2233
               }}
             />
           )}
@@ -521,7 +510,7 @@
             rootDirectoryId={rootDirectoryId}
             directoryKey={asset.id}
             directoryId={asset.id}
-            path={item.path}
+            path={path}
             doPaste={doPaste}
           />
         )}
