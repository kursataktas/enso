--- conflicted
+++ resolved
@@ -38,24 +38,12 @@
  * This should never happen.
  */
 export default function DirectoryNameColumn(props: DirectoryNameColumnProps) {
-<<<<<<< HEAD
-  const { item, setItem, selected, state, rowState, setRowState, isEditable } = props
+  const { item, depth, selected, state, rowState, setRowState, isEditable } = props
   const { backend, nodeMap, expandedDirectoryIds } = state
-  const toastAndLog = toastAndLogHooks.useToastAndLog()
   const { getText } = textProvider.useText()
   const driveStore = useDriveStore()
-  const asset = item.item
-  const setAsset = setAssetHooks.useSetAsset(asset, setItem)
   const toggleDirectoryExpansion = useToggleDirectoryExpansion()
-
-  const isExpanded = item.children != null && expandedDirectoryIds.includes(asset.id)
-=======
-  const { item, selected, state, rowState, setRowState, isEditable, depth } = props
-  const { backend, nodeMap, doToggleDirectoryExpansion, expandedDirectoryIds } = state
-  const { getText } = textProvider.useText()
-  const driveStore = useDriveStore()
   const isExpanded = expandedDirectoryIds.includes(item.id)
->>>>>>> fdab2233
 
   const updateDirectoryMutation = useMutation(backendMutationOptions(backend, 'updateDirectory'))
 
@@ -111,11 +99,7 @@
           isExpanded && 'rotate-90',
         )}
         onPress={() => {
-<<<<<<< HEAD
-          toggleDirectoryExpansion(asset.id)
-=======
-          doToggleDirectoryExpansion(item.id, item.id)
->>>>>>> fdab2233
+          toggleDirectoryExpansion(item.id)
         }}
       />
       <SvgMask src={FolderIcon} className="m-name-column-icon size-4 group-hover:hidden" />
