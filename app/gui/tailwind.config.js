/** @file Configuration for Tailwind. */
import { fileURLToPath } from 'node:url'
import animate from 'tailwindcss-animate'
import reactAriaComponents from 'tailwindcss-react-aria-components'
import plugin from 'tailwindcss/plugin.js'

const HERE_PATH = fileURLToPath(new URL('.', import.meta.url))

export default /** @satisfies {import('tailwindcss').Config} */ ({
  content: [`${HERE_PATH}/src/**/*.tsx`, `${HERE_PATH}/src/**/*.ts`],
  theme: {
    extend: {
      cursor: {
        unset: 'unset',
      },
      colors: {
        // While these COULD ideally be defined as CSS variables, then their opacity cannot be
        // modified.
        /** The default color of all text. */
        // This should be named "regular".
        primary: 'rgb(var(--color-primary-rgb) / var(--color-primary-opacity))',
        invert: 'rgb(var(--color-invert-rgb) / var(--color-invert-opacity))',
        background: 'rgb(var(--color-background-rgb) / var(--color-background-opacity))',
<<<<<<< HEAD
=======
        dashboard:
          'rgb(var(--color-dashboard-background-rgb) / var(--color-dashboard-background-opacity))',
>>>>>>> 7487a3b4
        accent: 'rgb(var(--color-accent-rgb) / 100%)',
        danger: 'rgb(var(--color-danger-rgb) / 100%)',
        'accent-dark': '#3e9152',
        'hover-bg': 'rgb(0 0 0 / 10%)',
        frame: 'rgb(255 255 255 / 40%)',
        'selected-frame': 'rgb(255 255 255 / 70%)',
        'ide-bg': '#ebeef1',
        selected: 'rgb(255 255 255 / 40%)',
        'not-selected': 'rgb(0 0 0 / 30%)',
        // Should be `#3e515f14`, but `bg-opacity` does not work with RGBA.
        label: '#f0f1f3',
        help: '#3f68ce',
        invite: '#0e81d4',
        share: '#64b526',
        inversed: '#ffffff',
        green: '#3e8b29',
        delete: 'rgb(243 24 10 / 87%)',
        v3: '#252423',
        youtube: '#c62421',
        discord: '#404796',
        'selection-brush': 'lch(70% 0 0 / 50%)',
        dim: 'rgb(0 0 0 / 25%)',
        'dim-darker': 'rgb(0 0 0 / 40%)',
        'tag-text': 'rgb(255 255 255 / 90%)',
        'tag-text-2': 'rgb(0 0 0 / 60%)',
        'permission-owner': 'rgb(236 2 2 / 70%)',
        'permission-admin': 'rgb(252 60 0 / 70%)',
        'permission-edit': 'rgb(255 138 0 / 90%)',
        'permission-read': 'rgb(152 174 18 / 80%)',
        'permission-docs': 'rgb(91 8 226 / 64%)',
        'permission-exec': 'rgb(236 2 2 / 70%)',
        'permission-view': 'rgb(0 0 0 / 10%)',
        'label-running-project': '#257fd2',
        'label-low-resources': '#ff6b18',
        'call-to-action': 'rgb(250 108 8)',
        'black-a5': 'rgb(0 0 0 / 5%)',
        'black-a10': 'rgb(0 0 0 / 10%)',
        'black-a16': 'rgb(0 0 0 / 16%)',
        'black-a30': 'rgb(0 0 0 / 30%)',
        'black-a50': 'rgb(0 0 0 / 50%)',
        'gray-350': '#b7bcc5',
      },
      fontFamily: {
        naming: ['"Enso Naming"', '"Enso"', '"M PLUS 1"'],
      },
      fontSize: {
        '2xs': '10.5px',
        xs: '11.5px',
        sm: '13px',
        xl: '19px',
        '3xl': '32px',
        '4xl': '38px',
        'auth-heading': 'var(--auth-heading-font-size)',
      },
      borderRadius: {
        inherit: 'inherit',
        '2.5xl': '1.25rem',
        '4xl': '2rem',
        default: 'var(--default-corner-radius)',
        'button-focus-ring': 'var(--button-focus-ring-corner-radius)',
        auth: 'var(--auth-corner-radius)',
        input: 'var(--input-corner-radius)',
        'permission-type-selector': 'var(--permission-type-selector-corner-radius)',
        'menu-entry': 'var(--menu-entry-corner-radius)',
        'selection-brush': 'var(--selection-brush-corner-radius)',
        'chat-input': 'var(--chat-input-corner-radius)',
        'small-rectangle-button': 'var(--small-rectangle-button-corner-radius)',
      },
      spacing: {
        DEFAULT: '0',
        'project-icon': 'var(--project-icon-size)',
        'profile-picture-large': 'var(--profile-picture-large-size)',
        'radio-button': 'var(--radio-button-size)',
        'radio-button-dot': 'var(--radio-button-dot-size)',
        'extended-editor-menu': 'var(--extended-editor-menu-size)',
        'plus-icon': 'var(--plus-icon-size)',
        'chat-profile-picture': 'var(--chat-profile-picture-size)',
        'selection-brush-border': 'var(--selection-brush-border-width)',
        'row-h': 'var(--row-height)',
        'text-h': 'var(--text-height)',
        'asset-panel-w': 'var(--asset-panel-width)',
        'indent-1': 'var(--indent-1-size)',
        'indent-2': 'var(--indent-2-size)',
        'indent-3': 'var(--indent-3-size)',
        'indent-4': 'var(--indent-4-size)',
        'indent-5': 'var(--indent-5-size)',
        'indent-6': 'var(--indent-6-size)',
        'indent-7': 'var(--indent-7-size)',
        'indent-8': 'var(--indent-8-size)',
        'indent-9': 'var(--indent-9-size)',
        'indent-10': 'var(--indent-10-size)',
      },
      width: {
        container: '100cqw',
        'profile-picture-caption': 'var(--profile-picture-caption-width)',
        'settings-main-section': 'var(--settings-main-section-width)',
        'user-account-settings-label': 'var(--user-account-settings-label-width)',
        'change-password-settings-label': 'var(--change-password-settings-label-width)',
        'organization-settings-label': 'var(--organization-settings-label-width)',
        'backend-switcher-option': 'var(--backend-switcher-option-width)',
        'side-panel': 'var(--side-panel-width)',
        'context-menu': 'var(--context-menu-width)',
        'context-menu-macos': 'var(--context-menu-macos-width)',
        'json-schema-text-input': 'var(--json-schema-text-input-width)',
        'json-schema-object-key': 'var(--json-schema-object-key-width)',
        'json-schema-dropdown-title': 'var(--json-schema-dropdown-title-width)',
        'asset-search-bar': 'var(--asset-search-bar-width)',
        'asset-search-bar-wide': 'var(--asset-search-bar-wide-width)',
        chat: 'var(--chat-width)',
        'chat-indicator': 'var(--chat-indicator-width)',
        'modal-label': 'var(--modal-label-width)',
        'settings-sidebar': 'var(--settings-sidebar-width)',
        'asset-panel': 'var(--asset-panel-width)',
        'permission-type-selector': 'var(--permission-type-selector-width)',
        'drive-sidebar': 'var(--drive-sidebar-width)',
        'permission-type': 'var(--permission-type-width)',
        'auth-icon-container': 'var(--auth-icon-container-width)',
        'side-panel-label': 'var(--side-panel-label-width)',
        'date-picker': 'var(--date-picker-width)',
        'date-cell': 'var(--date-cell-width)',

        'manage-labels-modal': 'var(--manage-labels-modal-width)',
        'confirm-delete-modal': 'var(--confirm-delete-modal-width)',
        'confirm-delete-user-modal': 'var(--confirm-delete-user-modal-width)',
        'duplicate-assets-modal': 'var(--duplicate-assets-modal-width)',
        'capture-keyboard-shortcut-modal': 'var(--capture-keyboard-shortcut-modal-width)',
        'new-label-modal': 'var(--new-label-modal-width)',
        'invite-users-modal': 'var(--invite-users-modal-width)',
        'manage-permissions-modal': 'var(--manage-permissions-modal-width)',
        'upsert-data-link-modal': 'var(--upsert-data-link-modal-width)',
        'upsert-data-link-modal-max': 'var(--upsert-data-link-modal-max-width)',
        'upsert-secret-modal': 'var(--upsert-secret-modal-width)',

        'members-name-column': 'var(--members-name-column-width)',
        'members-email-column': 'var(--members-email-column-width)',
        'keyboard-shortcuts-icon-column': 'var(--keyboard-shortcuts-icon-column-width)',
        'keyboard-shortcuts-name-column': 'var(--keyboard-shortcuts-name-column-width)',
        'keyboard-shortcuts-description-column':
          'var(--keyboard-shortcuts-description-column-width)',
        'drive-name-column': 'var(--drive-name-column-width)',
        'drive-modified-column': 'var(--drive-modified-column-width)',
        'drive-shared-with-column': 'var(--drive-shared-with-column-width)',
        'drive-labels-column': 'var(--drive-labels-column-width)',
        'drive-accessed-by-projects-column': 'var(--drive-accessed-by-projects-column-width)',
        'drive-accessed-data-column': 'var(--drive-accessed-data-column-width)',
        'drive-docs-column': 'var(--drive-docs-column-width)',
      },
      minWidth: ({ theme }) => ({ .../** @type {{}}*/ (theme('width')) }),
      maxWidth: ({ theme }) => ({ .../** @type {{}}*/ (theme('width')) }),
      height: {
        row: 'var(--row-height)',
        'table-row': 'var(--table-row-height)',
        text: 'var(--text-height)',
        heading: 'var(--heading-height)',
        'news-item': 'var(--news-item-height)',
        sample: 'var(--sample-height)',
        'sample-image': 'var(--sample-image-height)',
        'sample-info': 'var(--sample-info-height)',
        'side-panel-heading': 'var(--side-panel-heading-height)',
        'chat-thread-list': 'var(--chat-thread-list-height)',
        'payment-form': 'var(--payment-form-height)',
        'paragraph-input': 'var(--paragraph-input-height)',
        'dropdown-items': 'var(--dropdown-items-height)',
        'manage-permissions-modal-permissions-list':
          'var(--manage-permissions-modal-permissions-list-height)',
        'manage-labels-list': 'var(--manage-labels-list-height)',
        'search-suggestions-list': 'var(--search-suggestions-list-height)',
      },
      minHeight: ({ theme }) => ({ .../** @type {{}}*/ (theme('height')) }),
      maxHeight: ({ theme }) => ({ .../** @type {{}}*/ (theme('height')) }),
      opacity: {
        full: '100%',
        unimportant: 'var(--unimportant-opacity)',
      },
      gap: {
        modal: 'var(--modal-gap)',
        subheading: 'var(--subheading-gap)',
        icons: 'var(--icons-gap)',
        colors: 'var(--colors-gap)',
        'samples-icon-with-text': 'var(--samples-icon-with-text-gap)',
        'icon-with-text': 'var(--icon-with-text-gap)',
        'input-with-button': 'var(--input-with-button-gap)',
        'user-bar': 'var(--user-bar-gap)',
        'top-bar': 'var(--top-bar-gap)',
        'top-bar-right': 'var(--top-bar-right-gap)',
        auth: 'var(--auth-gap)',
        'auth-link': 'var(--auth-link-gap)',
        'drive-sidebar': 'var(--drive-sidebar-gap)',
        home: 'var(--home-gap)',
        drive: 'var(--drive-gap)',
        'status-page': 'var(--status-page-gap)',
        'menu-entry': 'var(--menu-entry-gap)',
        'news-items': 'var(--news-items-gap)',
        sample: 'var(--sample-gap)',
        samples: 'var(--samples-gap)',
        settings: 'var(--settings-gap)',
        'settings-header': 'var(--settings-header-gap)',
        'settings-section': 'var(--settings-section-gap)',
        'settings-subsection': 'var(--settings-subsection-gap)',
        'settings-section-header': 'var(--settings-section-header-gap)',
        'settings-entry': 'var(--settings-entry-gap)',
        'settings-sidebar': 'var(--settings-sidebar-gap)',
        'new-empty-project': 'var(--new-empty-project-gap)',
        modifiers: 'var(--modifiers-gap)',
        'modifiers-macos': 'var(--modifiers-macos-gap)',
        'side-panel': 'var(--side-panel-gap)',
        'side-panel-section': 'var(--side-panel-section-gap)',
        'asset-search-bar': 'var(--asset-search-bar-gap)',
        'drive-bar': 'var(--drive-bar-gap)',
        'column-items': 'var(--column-items-gap)',
        labels: 'var(--labels-gap)',
        'label-icons': 'var(--label-icons-gap)',
        'user-menu': 'var(--user-menu-gap)',
        'user-permission': 'var(--user-permission-gap)',
        'name-column-icon': 'var(--name-column-icon-gap)',
        'permission-type-button': 'var(--permission-type-button-gap)',
        'modal-tabs': 'var(--modal-tabs-gap)',
        'dropdown-arrow': 'var(--dropdown-arrow-gap)',
        'context-menus': 'var(--context-menus-gap)',
        'asset-panel': 'var(--asset-panel-gap)',
        'search-suggestions': 'var(--search-suggestions-gap)',
        'keyboard-shortcuts-button': 'var(--keyboard-shortcuts-button-gap)',
        'chat-buttons': 'var(--chat-buttons-gap)',
      },
      padding: {
        'top-bar': 'var(--top-bar-padding)',
        modal: 'var(--modal-padding)',
        'modal-wide': 'var(--modal-wide-padding)',
        auth: 'var(--auth-padding)',
        'page-x': 'var(--page-padding-x)',
        'heading-x': 'var(--heading-padding-x)',
        'heading-y': 'var(--heading-padding-y)',
        'auth-input-y': 'var(--auth-input-padding-y)',
        'auth-input-r': 'var(--auth-input-padding-right)',
        'auth-link-x': 'var(--auth-link-padding-x)',
        'auth-link-y': 'var(--auth-link-padding-y)',
        'text-link-x': 'var(--text-link-padding-x)',
        'drive-sidebar-y': 'var(--drive-sidebar-padding-y)',
        'radio-button-dot': 'var(--radio-button-dot-padding)',
        'chat-y': 'chat-padding-y',
        'cell-x': 'var(--cell-padding-x)',
        'button-x': 'var(--button-padding-x)',
        'icons-x': 'var(--icons-padding-x)',
        'drive-bar-y': 'var(--drive-bar-padding-y)',
        'selector-x': 'var(--selector-padding-x)',
        'selector-y': 'var(--selector-padding-y)',
        'menu-entry': 'var(--menu-entry-padding)',
        'context-menu-entry-x': 'var(--context-menu-entry-padding-x)',
        'profile-picture-caption-y': 'var(--profile-picture-caption-padding-y)',
        'delete-user-account-button-x': 'var(--delete-user-account-button-padding-x)',
        'context-menu': 'var(--context-menu-padding)',
        'input-x': 'var(--input-padding-x)',
        'multiline-input': 'var(--multiline-input-padding)',
        'json-schema-object-input': 'var(--json-schema-object-input-padding)',
        'name-column-x': 'var(--name-column-padding-x)',
        'name-column-y': 'var(--name-column-padding-y)',
        'home-page-b': 'var(--home-page-padding-b)',
        version: 'var(--version-padding)',
        'label-x': 'var(--label-padding-x)',
        'sidebar-section-heading-x': 'var(--sidebar-section-heading-padding-x)',
        'sidebar-section-heading-y': 'var(--sidebar-section-heading-padding-y)',
        'permission-type-selector': 'var(--permission-type-selector-padding)',
        'permission-type-button': 'var(--permission-type-button-padding)',
        'permission-type-y': 'var(--permission-type-padding-y)',
        'modal-tab-bar-x': 'var(--modal-tab-bar-padding-x)',
        'manage-permissions-modal-input': 'var(--manage-permissions-modal-input-padding)',
        'modal-invite-button-text-y': 'var(--modal-invite-button-text-padding-y)',
        'home-section-x': 'var(--home-section-padding-x)',
        'sample-description-x': 'var(--sample-description-padding-x)',
        'sample-description-t': 'var(--sample-description-padding-top)',
        'sample-description-b': 'var(--sample-description-padding-bottom)',
        'news-item-description': 'var(--news-item-description-padding)',
        'news-item-subtitle-y': 'var(--news-item-subtitle-padding-y)',
        'font-awesome-icon-x': 'var(--font-awesome-icon-padding-x)',
        'search-suggestions': 'var(--search-suggestions-padding)',
        'search-suggestion-y': 'var(--search-suggestion-padding-y)',
        'side-panel-heading-y': 'var(--side-panel-heading-padding-y)',
        'icon-column-r': 'var(--icon-column-padding-right)',
        'asset-panel-l': 'var(--asset-panel-padding-left)',
        'auth-icon-container-w': 'var(--auth-icon-container-width)',
        'side-panel-description-y': 'var(--side-panel-description-padding-y)',
        'date-input': 'var(--date-input-padding)',
        'chat-thread-button': 'var(--chat-thread-button-padding)',
        'chat-form': 'var(--chat-form-padding)',
        'chat-input': 'var(--chat-input-padding)',
        'chat-button-x': 'var(--chat-button-padding-x)',
        'chat-button-y': 'var(--chat-button-padding-y)',
        'chat-reaction-bar-y': 'var(--chat-reaction-bar-padding-y)',
        'chat-reaction': 'var(--chat-reaction-padding)',
        'missing-functionality-text-x': 'var(--missing-functionality-text-padding-x)',
      },
      margin: {
        'name-column-icon': 'var(--name-column-icon-margin)',
        'button-px': 'var(--button-padding-x)',
        'tick-cross-button': 'var(--tick-cross-button-margin)',
        'search-suggestion': 'var(--search-suggestion-margin)',
        'multiline-input-p': 'var(--multiline-input-padding)',
        'close-icon': 'var(--close-icon-margin)',
        'date-input-gap': 'var(--date-input-gap)',
        'date-input-calendar-gap': 'var(--date-input-calendar-gap)',
        'chat-header-x': 'var(--chat-header-margin-x)',
        'chat-header-t': 'var(--chat-header-margin-top)',
        'chat-form-x': 'var(--chat-form-margin-x)',
        'chat-form-y': 'var(--chat-form-margin-y)',
        'chat-message-x': 'var(--chat-message-margin-x)',
        'chat-message-y': 'var(--chat-message-margin-y)',
        'chat-profile-picture-y': 'var(--chat-profile-picture-margin-y)',
        'chat-message-info-x': 'var(--chat-message-info-margin-x)',
        'chat-reaction-bar-py': 'var(--chat-reaction-bar-padding-y)',
        'chat-reaction-bar': 'var(--chat-reaction-bar-margin)',
        'chat-reaction': 'var(--chat-reaction-margin)',
        'separator-y': 'var(--separator-margin-y)',
        'sidebar-section-heading-b': 'var(--sidebar-section-heading-margin-b)',
        'context-menu-entry-px': 'var(--context-menu-entry-padding-x)',
        'text-link-px': 'var(--text-link-padding-x)',
      },
      lineHeight: {
        snug: 'var(--snug-line-height)',
        cozy: 'var(--cozy-line-height)',
        'chat-thread-title': 'var(--chat-thread-title-line-height)',
      },
      zIndex: {
        1: '1',
        spotlight: '2',
        tooltip: '3',
      },
      backdropBlur: {
        xs: '2px',
        default: 'var(--default-backdrop-blur)',
      },
      borderWidth: {
        0.5: '0.5px',
        'selection-brush': 'var(--selection-brush-border-width)',
      },
      boxShadow: {
        soft: `0 0.5px 2.2px 0px #00000008, 0 1.2px 5.3px 0px #0000000b, \
0 2.3px 10px 0 #0000000e, 0 4px 18px 0 #00000011, 0 7.5px 33.4px 0 #00000014, \
0 18px 80px 0 #0000001c`,
        softer: `0 0.5px 2.2px 0px rgb(0 0 0 / 0.84%), 0 1.2px 5.65px 0px rgb(0 0 0 / 1.21%), \
0 2.25px 10.64px 0 rgb(0 0 0 / 1.5%), 0 4px 19px 0 rgb(0 0 0 / 1.79%), 0 7.5px 35.5px 0 rgb(0 0 0 / 2.16%), \
0 18px 85px 0 rgb(0 0 0 / 3%)`,
        'inset-t-lg': `inset 0 1px 1.4px -1.4px #00000002, \
inset 0 2.4px 3.4px -3.4px #00000003, inset 0 4.5px 6.4px -6.4px #00000004, \
inset 0 8px 11.4px -11.4px #00000005, inset 0 15px 21.3px -21.3px #00000006, \
inset 0 36px 51px -51px #00000014`,
        'inset-b-lg': `inset 0 -1px 1.4px -1.4px #00000002, \
inset 0 -2.4px 3.4px -3.4px #00000003, inset 0 -4.5px 6.4px -6.4px #00000004, \
inset 0 -8px 11.4px -11.4px #00000005, inset 0 -15px 21.3px -21.3px #00000006, \
inset 0 -36px 51px -51px #00000014`,
        'inset-v-lg': `inset 0 1px 1.4px -1.4px #00000002, \
inset 0 2.4px 3.4px -3.4px #00000003, inset 0 4.5px 6.4px -6.4px #00000004, \
inset 0 8px 11.4px -11.4px #00000005, inset 0 15px 21.3px -21.3px #00000006, \
inset 0 36px 51px -51px #00000014, inset 0 -1px 1.4px -1.4px #00000002, \
inset 0 -2.4px 3.4px -3.4px #00000003, inset 0 -4.5px 6.4px -6.4px #00000004, \
inset 0 -8px 11.4px -11.4px #00000005, inset 0 -15px 21.3px -21.3px #00000006, \
inset 0 -36px 51px -51px #00000014`,
      },
      animation: {
        'caret-blink': 'caret-blink 1.5s ease-out infinite',
        'spin-ease': 'spin cubic-bezier(0.67, 0.33, 0.33, 0.67) 1.5s infinite',
        'appear-delayed': 'appear-delayed 0.5s ease-in-out',
      },
      transitionProperty: {
        width: 'width',
        'min-width': 'min-width',
        'stroke-dasharray': 'stroke-dasharray',
        'grid-template-rows': 'grid-template-rows',
        'border-margin': 'border, margin',
      },
      transitionDuration: {
        DEFAULT: '100ms',
        auth: 'var(--auth-transition-duration)',
        'side-panel': 'var(--side-panel-transition-duration)',
        arrow: 'var(--arrow-transition-duration)',
        'user-menu': 'var(--user-menu-transition-duration)',
        'spinner-fast': 'var(--spinner-fast-transition-duration)',
        'spinner-medium': 'var(--spinner-medium-transition-duration)',
        'spinner-slow': 'var(--spinner-slow-transition-duration)',
      },
      gridTemplateRows: {
        '0fr': '0fr',
        '1fr': '1fr',
      },
      gridTemplateColumns: {
        '0fr': '0fr',
        '1fr': '1fr',
        'fill-news-items': 'repeat(auto-fill, minmax(var(--news-items-column-width), 1fr))',
        'fill-samples': 'repeat(auto-fill, minmax(var(--samples-column-width), 1fr))',
      },
      dashArray: {
        5: '5-12',
        75: '75-12',
        100: '100-12',
      },
      keyframes: {
        'appear-delayed': {
          '0%': { opacity: '0' },
          '99%': { opacity: '0' },
          '100%': { opacity: '1' },
        },
        'caret-blink': {
          '0%,70%,100%': { opacity: '1' },
          '20%,50%': { opacity: '0' },
        },
      },
    },
  },
  plugins: [
    reactAriaComponents,
    animate,
    plugin(({ addVariant, addUtilities, matchUtilities, addComponents, theme }) => {
      addVariant('group-hover-2', ['.group:where([data-hovered]) &', '.group:where(:hover) &'])

      addUtilities({
        '.scrollbar-gutter-stable': {
          scrollbarGutter: 'stable',
        },
      })

      addUtilities(
        {
          '.container-size': {
            containerType: 'size',
          },
          '.pointer-events-none-recursive': {
            pointerEvents: 'none',
            '*': { pointerEvents: 'none' },
          },
          '.clip-path-0': {
            clipPath: 'inset(0)',
          },
          '.clip-path-top': {
            clipPath: 'polygon(0 0, 100% 0, 100% calc(50% - 1px), 0 calc(50% - 1px))',
          },
          '.clip-path-bottom': {
            clipPath: `polygon(0 calc(50% + 1px), 100% calc(50% + 1px), 100% 100%, 0 100%)`,
          },
          '.clip-path-bottom-shadow': {
            clipPath: `polygon(0 0, 100% 0, 100% calc(100% + 100vh), 0 calc(100% + 100vh))`,
          },
          '.clip-path-left-shadow': {
            clipPath: `polygon(-100vw 0, 100% 0, 100% 100%, -100vw 100%)`,
          },
          '.scroll-hidden': {
            MsOverflowStyle: 'none' /* Internet Explorer 10+ */,
            scrollbarWidth: 'none' /* Firefox */,
            '&::-webkit-scrollbar': {
              display: 'none' /* Safari and Chrome */,
            },
          },

          // === States ===

          '.focus-ring, .focus-ring:focus, .focus-ring-outset, .focus-ring-outset:focus': {
            '@apply outline outline-2 -outline-offset-2 outline-primary transition-all': '',
          },
          '.focus-ring.checkbox, .focus-ring-outset, .focus-ring-outset:focus': {
            '@apply outline-offset-0': '',
          },
          '.drop-target-after': {
            '@apply relative after:pointer-events-none after:absolute after:inset after:rounded-inherit [&[data-drop-target=true]]:after:bg-primary/10':
              '',
          },

          // === Classes affecting opacity ===

          '.selectable': {
            '@apply disabled:opacity-30 [&.disabled]:opacity-30 disabled:cursor-not-allowed [&.disabled]:cursor-not-allowed opacity-50 hover:opacity-75 transition-all':
              '',
          },
          '.active': {
            '@apply opacity-100 disabled:opacity-100 [&.disabled]:opacity-100 hover:opacity-100 disabled:cursor-default [&.disabled]:cursor-default':
              '',
          },
          '.placeholder': {
            '@apply opacity-75': '',
          },
          '.read-only': {
            '@apply opacity-75 cursor-not-allowed': '',
          },

          '.scroll-offset-edge-s': {
            '--scrollbar-offset-edge': '2px',
          },
          '.scroll-offset-edge-m': {
            '--scrollbar-offset-edge': '4px',
          },
          '.scroll-offset-edge-l': {
            '--scrollbar-offset-edge': '6px',
          },
          '.scroll-offset-edge-xl': {
            '--scrollbar-offset-edge': '8px',
          },
          '.scroll-offset-edge-2xl': {
            '--scrollbar-offset-edge': '16px',
          },
          '.scroll-offset-edge-3xl': {
            '--scrollbar-offset-edge': '24px',
          },
          '.scroll-offset-edge-4xl': {
            '--scrollbar-offset-edge': '28px',
          },
          '.scroll-offset-edge-5xl': {
            '--scrollbar-offset-edge': '32px',
          },
          '.scroll-offset-edge-6xl': {
            '--scrollbar-offset-edge': '36px',
          },
          '.scroll-offset-edge-7xl': {
            '--scrollbar-offset-edge': '40px',
          },
          '.scroll-offset-edge-8xl': {
            '--scrollbar-offset-edge': '44px',
          },
          '.scroll-offset-edge-9xl': {
            '--scrollbar-offset-edge': '48px',
          },
          '.scroll-offset-edge-10xl': {
            '--scrollbar-offset-edge': '52px',
          },

          // === Visbility classes ===

          '.visibility-visible': {},
          '.visibility-hidden': {
            '@apply hidden': '',
          },
          '.visibility-faded': {
            '@apply opacity-50 pointer-events-none-recursive': '',
          },

          // === Rounded rows ===

          '.rounded-rows': {
            [`:where(
              & > tbody > tr:nth-child(odd of .rounded-rows-child) > td:not(.rounded-rows-skip-level),
              & > tbody > tr:nth-child(odd of .rounded-rows-child) > td.rounded-rows-skip-level > *
            )`]: {
              backgroundColor: `rgb(0 0 0 / 3%)`,
            },
            [`:where(
              & > tbody > tr.rounded-rows-child.selected > td:not(.rounded-rows-skip-level),
              & > tbody > tr.rounded-rows-child.selected > td.rounded-rows-skip-level > *
            )`]: {
              backgroundColor: 'rgb(255 255 255 / 90%)',
            },
            [`:where(
              & > tbody > tr.rounded-rows-child[data-drop-target] > td:not(.rounded-rows-skip-level),
              & > tbody > tr.rounded-rows-child[data-drop-target] > td.rounded-rows-skip-level > *
            )`]: {
              backgroundColor: 'rgb(0 0 0 / 8%)',
            },
          },

          // === Custom column spans ===

          '.col-span-2-news-item.col-span-2-news-item': {
            '@media screen and (max-width: 40.5625rem)': {
              gridColumn: 'span 1 / span 1',
            },
          },
        },
        {
          respectPrefix: true,
          respectImportant: true,
        },
      )

      /** One revolution, in radians. */
      const revolution = Math.PI * 2
      matchUtilities(
        {
          // Values must be pre-computed, because FF does not support `calc()` in `stroke-dasharray`.
          // calc(12 * 0.05 * 6.2832) calc(12 * 6.2832)
          dasharray: (value) => {
            const [percentage = 0, radius = 0] = value.split('-').map((part) => Number(part) || 0)
            return {
              strokeDasharray: `${radius * (percentage / 100) * revolution} ${
                percentage === 1 ? 0 : radius * revolution
              }`,
            }
          },
        },
        {
          respectPrefix: true,
          respectImportant: true,
          values: theme('dashArray', {}),
        },
      )

      matchUtilities(
        {
          'translate-z': (value) => ({
            '--tw-translate-z': value,
            transform: ` translate3d(var(--tw-translate-x), var(--tw-translate-y), var(--tw-translate-z)) rotate(var(--tw-rotate)) skewX(var(--tw-skew-x)) skewY(var(--tw-skew-y)) scaleX(var(--tw-scale-x)) scaleY(var(--tw-scale-y))`,
          }),
        },
        { values: theme('translate', {}), supportsNegativeValues: true },
      )

      addComponents(
        {
          '.button': {
            '@apply inline-block rounded-full px-4 py-1 selectable': '',
          },
          '.icon-with-text': {
            '@apply flex items-center justify-center gap-icon-with-text': '',
          },

          // === Text-related classes ===

          '.text': {
            '@apply leading-cozy h-text py-px': '',
          },
          '.text-tight': {
            '@apply leading-snug h-5 py-px': '',
          },
          '.text-header': {
            '@apply leading-snug h-text py-0.5': '',
          },
          '.text-subheading': {
            '@apply text-xl leading-snug py-0.5': '',
          },
        },
        {
          respectPrefix: true,
          respectImportant: true,
        },
      )

      addVariant('not-focus', '&:where([data-rac]):not([data-focused])')
      addVariant('not-selected', '&:where([data-rac]):not([data-selected])')
    }),
  ],
})<|MERGE_RESOLUTION|>--- conflicted
+++ resolved
@@ -21,11 +21,8 @@
         primary: 'rgb(var(--color-primary-rgb) / var(--color-primary-opacity))',
         invert: 'rgb(var(--color-invert-rgb) / var(--color-invert-opacity))',
         background: 'rgb(var(--color-background-rgb) / var(--color-background-opacity))',
-<<<<<<< HEAD
-=======
         dashboard:
           'rgb(var(--color-dashboard-background-rgb) / var(--color-dashboard-background-opacity))',
->>>>>>> 7487a3b4
         accent: 'rgb(var(--color-accent-rgb) / 100%)',
         danger: 'rgb(var(--color-danger-rgb) / 100%)',
         'accent-dark': '#3e9152',
