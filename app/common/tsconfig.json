--- conflicted
+++ resolved
@@ -1,20 +1,21 @@
 {
   "extends": "../../tsconfig.json",
   "compilerOptions": {
-    "lib": ["DOM", "es2023"],
+    "lib": [
+      "DOM",
+      "es2023"
+    ],
     "allowJs": true,
-<<<<<<< HEAD
-    "checkJs": false,
+    "checkJs": true,
     "skipLibCheck": false,
     "noEmit": false,
     "resolveJsonModule": true,
     "outDir": "dist",
     "rootDir": "src",
-=======
-    "checkJs": true,
-    "skipLibCheck": false
->>>>>>> 7718734b
   },
-  "include": ["src", "./src/text/english.json"],
+  "include": [
+    "src",
+    "./src/text/english.json"
+  ],
   "exclude": []
 }