--- conflicted
+++ resolved
@@ -35,13 +35,8 @@
   "devDependencies": {
     "crypto-js": "4.1.1",
     "electron": "25.7.0",
-<<<<<<< HEAD
     "electron-builder": "^24.6.4",
-    "electron-notarize": "1.2.2",
-=======
-    "electron-builder": "^22.14.13",
     "@electron/notarize": "2.1.0",
->>>>>>> 90d3445a
     "enso-common": "^1.0.0",
     "esbuild": "^0.19.3",
     "fast-glob": "^3.2.12",
