--- conflicted
+++ resolved
@@ -329,7 +329,7 @@
                 tasks.push("buildLauncherDistribution");
             }
             sbt.call_arg(Sbt::concurrent_tasks(tasks)).await?;
-        } else {
+            } else {
             // If we are run on a weak machine (like GH-hosted runner), we need to build things one
             // by one.
             sbt.call_arg("compile").await?;
@@ -354,7 +354,7 @@
 
             // Prepare Project Manager Distribution
             sbt.call_arg("buildProjectManagerDistribution").await?;
-        }
+            }
         // === End of Build project-manager distribution and native image ===
 
         let ret = self.expected_artifacts();
@@ -475,18 +475,18 @@
                         let runtime_bench_report =
                             &self.paths.repo_root.engine.runtime.bench_report_xml;
                         if runtime_bench_report.exists() {
-                            ide_ci::actions::artifacts::upload_single_file(
+                ide_ci::actions::artifacts::upload_single_file(
                                 runtime_bench_report,
-                                "Runtime Benchmark Report",
-                            )
-                            .await?;
-                        } else {
+                    "Runtime Benchmark Report",
+                )
+                .await?;
+            } else {
                             warn!(
                                 "No Runtime Benchmark Report file found at {}, nothing to upload.",
                                 runtime_bench_report.display()
                             );
-                        }
-                    }
+            }
+        }
                     Benchmarks::EnsoJMH => {
                         let enso_jmh_report =
                             &self.paths.repo_root.std_bits.benchmarks.bench_report_xml;
@@ -501,7 +501,7 @@
                                 "No Enso JMH Benchmark Report file found at {}, nothing to upload.",
                                 enso_jmh_report.display()
                             );
-                        }
+        }
                     }
                     _ => {}
                 }
@@ -524,12 +524,6 @@
             }
         }
 
-<<<<<<< HEAD
-        if self.config.test_standard_library {
-            enso.run_tests(IrCaches::Yes, &sbt, PARALLEL_ENSO_TESTS).await?;
-        }
-=======
->>>>>>> 3222e5af
 
         // if build_native_runner {
         //     let factorial_input = "6";
