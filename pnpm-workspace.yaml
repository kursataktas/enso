packages:
  - app/ide-desktop/*
<<<<<<< HEAD
  - app/gui2
  - app/common
=======
  - app/common
  - app/gui
>>>>>>> 03369b92
  - app/rust-ffi
  - app/ydoc-server
  - app/ydoc-shared
  - app/ydoc-server-nodejs
  - app/ydoc-server-polyglot
  - lib/js/runner<|MERGE_RESOLUTION|>--- conflicted
+++ resolved
@@ -1,12 +1,7 @@
 packages:
   - app/ide-desktop/*
-<<<<<<< HEAD
-  - app/gui2
-  - app/common
-=======
   - app/common
   - app/gui
->>>>>>> 03369b92
   - app/rust-ffi
   - app/ydoc-server
   - app/ydoc-shared
