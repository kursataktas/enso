import LibraryManifestGenerator.BundledLibrary
import org.enso.build.BenchTasks._
import org.enso.build.WithDebugCommand
import org.apache.commons.io.FileUtils
import sbt.Keys.{libraryDependencies, scalacOptions}
import sbt.addCompilerPlugin
import sbt.complete.DefaultParsers._
import sbt.complete.Parser
import sbt.nio.file.FileTreeView
import sbt.internal.util.ManagedLogger
import src.main.scala.licenses.{
  DistributionDescription,
  SBTDistributionComponent
}

// This import is unnecessary, but bit adds a proper code completion features
// to IntelliJ.
import JPMSPlugin.autoImport._
import PackageListPlugin.autoImport._

import java.io.File
import java.nio.file.Files
import java.nio.file.Paths

// ============================================================================
// === Global Configuration ===================================================
// ============================================================================

val scalacVersion = "2.13.11"
// source version of the Java language
val javaVersion = "21"
// version of the GraalVM JDK
val graalVersion = "21.0.2"
// Version used for the Graal/Truffle related Maven packages
// Keep in sync with GraalVM.version. Do not change the name of this variable,
// it is used by the Rust build script via regex matching.
val graalMavenPackagesVersion = "24.0.0"
val targetJavaVersion         = "17"
val defaultDevEnsoVersion     = "0.0.0-dev"
val ensoVersion = sys.env.getOrElse(
  "ENSO_VERSION",
  defaultDevEnsoVersion
) // Note [Engine And Launcher Version]
val currentEdition = sys.env.getOrElse(
  "ENSO_EDITION",
  defaultDevEnsoVersion
) // Note [Default Editions]

// Note [Stdlib Version]
val stdLibVersion       = defaultDevEnsoVersion
val targetStdlibVersion = ensoVersion
val mavenUploadVersion  = "0.2-SNAPSHOT"

// Inspired by https://www.scala-sbt.org/1.x/docs/Howto-Startup.html#How+to+take+an+action+on+startup
lazy val startupStateTransition: State => State = { s: State =>
  GraalVM.versionCheck(
    graalVersion,
    graalMavenPackagesVersion,
    javaVersion,
    s
  )
}
Global / onLoad := {
  val old = (Global / onLoad).value
  startupStateTransition compose old
}

/* Note [Engine And Launcher Version]
 * ~~~~~~~~~~~~~~~~~~~~~~~~~~~~~~~~~~
 * Currently both Engine and Launcher versions are tied to each other - each new
 * releases contains the Engine and the Launcher and thus the version number is
 * shared. If the version numbers ever diverge, make sure to update the build
 * scripts at .github/workflows accordingly.
 */

/* Note [Default Editions]
 * ~~~~~~~~~~~~~~~~~~~~~~~
 * Currently, the default edition to use is inferred based on the engine
 * version. Each Enso version has an associated default edition name and the
 * `currentEdition` field specifies the default edition name for the upcoming
 * release.
 *
 * Thus the `library-manager` needs to depend on the `version-output` to get
 * this defaults from the build metadata.
 *
 * In the future we may automate generating this edition number when cutting a
 * release.
 */

/* Note [Stdlib Version]
 * ~~~~~~~~~~~~~~~~~~~~~
 * The `stdlibVersion` variable stores the version at which standard library is
 * stored within the source tree, which is currently set to a constant of
 * `0.0.0-dev`.
 *
 * When distributions are built, the library versions are updated to match the
 * current Enso version.
 */

ThisBuild / organization := "org.enso"
ThisBuild / scalaVersion := scalacVersion
ThisBuild / publish / skip := true

/* Tag limiting the concurrent access to tools/simple-library-server in tests.
 */
val simpleLibraryServerTag = Tags.Tag("simple-library-server")
Global / concurrentRestrictions += Tags.limit(simpleLibraryServerTag, 1)

lazy val gatherLicenses =
  taskKey[Unit](
    "Gathers licensing information for relevant dependencies of all distributions"
  )
gatherLicenses := {
  val _ = GatherLicenses.run.toTask("").value
}
lazy val verifyLicensePackages =
  taskKey[Unit](
    "Verifies if the license package has been generated, " +
    "has no warnings and is up-to-date with dependencies."
  )
verifyLicensePackages := GatherLicenses.verifyReports.value
lazy val verifyGeneratedPackage =
  inputKey[Unit](
    "Verifies if the license package in a generated distribution is " +
    "up-to-date with the one from the report."
  )
verifyGeneratedPackage := GatherLicenses.verifyGeneratedPackage.evaluated

def makeStdLibDistribution(
  name: String,
  components: Seq[SBTDistributionComponent]
): DistributionDescription =
  Distribution(
    name,
    file(s"distribution/lib/Standard/$name/$stdLibVersion/THIRD-PARTY"),
    components
  )

GatherLicenses.distributions := Seq(
  Distribution(
    "launcher",
    file("distribution/launcher/THIRD-PARTY"),
    Distribution.sbtProjects(launcher)
  ),
  Distribution(
    "engine",
    file("distribution/engine/THIRD-PARTY"),
    Distribution.sbtProjects(
      runtime,
      `engine-runner`,
      `language-server`
    )
  ),
  Distribution(
    "project-manager",
    file("distribution/project-manager/THIRD-PARTY"),
    Distribution.sbtProjects(`project-manager`)
  ),
  makeStdLibDistribution("Base", Distribution.sbtProjects(`std-base`)),
  makeStdLibDistribution(
    "Google_Api",
    Distribution.sbtProjects(`std-google-api`)
  ),
  makeStdLibDistribution("Table", Distribution.sbtProjects(`std-table`)),
  makeStdLibDistribution("Database", Distribution.sbtProjects(`std-database`)),
  makeStdLibDistribution("Image", Distribution.sbtProjects(`std-image`)),
  makeStdLibDistribution("AWS", Distribution.sbtProjects(`std-aws`)),
  makeStdLibDistribution(
    "Snowflake",
    Distribution.sbtProjects(`std-snowflake`)
  ),
  makeStdLibDistribution(
    "Microsoft",
    Distribution.sbtProjects(`std-microsoft`)
  ),
  makeStdLibDistribution("Tableau", Distribution.sbtProjects(`std-tableau`))
)

GatherLicenses.licenseConfigurations := Set("compile")
GatherLicenses.configurationRoot := file("tools/legal-review")

lazy val openLegalReviewReport =
  inputKey[Unit](
    "Gathers licensing information for relevant dependencies and opens the " +
    "report in review mode in the browser. Specify names of distributions to process, separated by spaces. If no names are provided, all distributions are processed."
  )
openLegalReviewReport := {
  GatherLicenses.run.evaluated
  GatherLicenses.runReportServer()
}

lazy val analyzeDependency = inputKey[Unit]("...")
analyzeDependency := GatherLicenses.analyzeDependency.evaluated

val packageBuilder = new DistributionPackage.Builder(
  ensoVersion      = ensoVersion,
  graalVersion     = graalMavenPackagesVersion,
  graalJavaVersion = graalVersion,
  artifactRoot     = file("built-distribution")
)

Global / onChangedBuildSource := ReloadOnSourceChanges
Global / excludeLintKeys += logManager

// ============================================================================
// === Compiler Options =======================================================
// ============================================================================

ThisBuild / javacOptions ++= Seq(
  "-encoding",        // Provide explicit encoding (the next line)
  "UTF-8",            // Specify character encoding used by Java source files
  "-deprecation",     // Shows a description of each use or override of a deprecated member or class
  "-g",               // Include debugging information
  "-Xlint:unchecked", // Enable additional warnings
  "-proc:full"        // Annotation processing is enabled
)

ThisBuild / scalacOptions ++= Seq(
  "-deprecation",                       // Emit warning and location for usages of deprecated APIs.
  "-encoding",                          // Provide explicit encoding (the next line)
  "utf-8",                              // Specify character encoding used by Scala source files.
  "-explaintypes",                      // Explain type errors in more detail.
  "-feature",                           // Emit warning and location for usages of features that should be imported explicitly.
  "-language:existentials",             // Existential types (besides wildcard types) can be written and inferred
  "-language:experimental.macros",      // Allow macro definition (besides implementation and application)
  "-language:higherKinds",              // Allow higher-kinded types
  "-language:implicitConversions",      // Allow definition of implicit functions called views
  "-unchecked",                         // Enable additional warnings where generated code depends on assumptions.
  "-Vimplicits",                        // Prints implicit resolution chains when no implicit can be found.
  "-Vtype-diffs",                       // Prints type errors as coloured diffs between types.
  "-Xcheckinit",                        // Wrap field accessors to throw an exception on uninitialized access.
  "-Xfatal-warnings",                   // Make warnings fatal so they don't make it onto main (use @nowarn for local suppression)
  "-Xlint:adapted-args",                // Warn if an argument list is modified to match the receiver.
  "-Xlint:constant",                    // Evaluation of a constant arithmetic expression results in an error.
  "-Xlint:delayedinit-select",          // Selecting member of DelayedInit.
  "-Xlint:doc-detached",                // A Scaladoc comment appears to be detached from its element.
  "-Xlint:inaccessible",                // Warn about inaccessible types in method signatures.
  "-Xlint:infer-any",                   // Warn when a type argument is inferred to be `Any`.
  "-Xlint:missing-interpolator",        // A string literal appears to be missing an interpolator id.
  "-Xlint:nullary-unit",                // Warn when nullary methods return Unit.
  "-Xlint:option-implicit",             // Option.apply used implicit view.
  "-Xlint:package-object-classes",      // Class or object defined in package object.
  "-Xlint:poly-implicit-overload",      // Parameterized overloaded implicit methods are not visible as view bounds.
  "-Xlint:private-shadow",              // A private field (or class parameter) shadows a superclass field.
  "-Xlint:stars-align",                 // Pattern sequence wildcard must align with sequence component.
  "-Xlint:type-parameter-shadow",       // A local type parameter shadows a type already in scope.
  "-Xmacro-settings:-logging@org.enso", // Disable the debug logging globally.
  "-Ywarn-dead-code",                   // Warn when dead code is identified.
  "-Ywarn-extra-implicit",              // Warn when more than one implicit parameter section is defined.
  "-Ywarn-numeric-widen",               // Warn when numerics are widened.
  "-Ywarn-unused:implicits",            // Warn if an implicit parameter is unused.
  "-Ywarn-unused:imports",              // Warn if an import selector is not referenced.
  "-Ywarn-unused:locals",               // Warn if a local definition is unused.
  "-Ywarn-unused:params",               // Warn if a value parameter is unused.
  "-Ywarn-unused:patvars",              // Warn if a variable bound in a pattern is unused.
  "-Ywarn-unused:privates"              // Warn if a private member is unused.
)

ThisBuild / Test / testOptions ++=
  Seq(
    Tests.Argument(TestFrameworks.ScalaTest, "-oID"),
    Tests.Argument(TestFrameworks.JUnit, "--verbosity=1")
  ) ++
  sys.env
    .get("ENSO_TEST_JUNIT_DIR")
    .map { junitDir =>
      Tests.Argument(TestFrameworks.ScalaTest, "-u", junitDir)
    }

Compile / console / scalacOptions ~= (_ filterNot (_ == "-Xfatal-warnings"))

lazy val frgaalShouldNotLimitModules = Def.settingKey[Boolean](
  "Whether --limit-modules cmd line option should be passed to the java process that runs " +
  "the frgaal compiler"
)

// ============================================================================
// === Benchmark Configuration ================================================
// ============================================================================

lazy val Benchmark = config("bench") extend sbt.Test

// Native Image Generation
lazy val rebuildNativeImage = taskKey[Unit]("Force to rebuild native image")
lazy val buildNativeImage =
  taskKey[Unit]("Ensure that the Native Image is built.")

// ============================================================================
// === Global Project =========================================================
// ============================================================================

lazy val enso = (project in file("."))
  .settings(version := "0.1")
  .aggregate(
    `persistance-dsl`,
    `persistance`,
    `interpreter-dsl`,
    `interpreter-dsl-test`,
    `json-rpc-server-test`,
    `json-rpc-server`,
    `language-server`,
    `polyglot-api`,
    `polyglot-api-macros`,
    `project-manager`,
    `syntax-rust-definition`,
    `text-buffer`,
    yaml,
    `scala-yaml`,
    pkg,
    cli,
    `task-progress-notifications`,
    `profiling-utils`,
    `logging-utils`,
    `logging-config`,
    `logging-service`,
    `logging-service-logback`,
    `logging-utils-akka`,
    filewatcher,
    `logging-truffle-connector`,
    `locking-test-helper`,
    `akka-native`,
    `version-output`,
    `refactoring-utils`,
    `engine-runner-common`,
    `engine-runner`,
    runtime,
    searcher,
    launcher,
    downloader,
    `runtime-integration-tests`,
    `runtime-benchmarks`,
    `runtime-parser`,
    `runtime-compiler`,
    `runtime-suggestions`,
    `runtime-language-epb`,
    `runtime-language-arrow`,
    `runtime-instrument-common`,
    `runtime-instrument-id-execution`,
    `runtime-instrument-repl-debugger`,
    `runtime-instrument-runtime-server`,
    `runtime-version-manager`,
    `runtime-version-manager-test`,
    editions,
    semver,
    `distribution-manager`,
    `edition-updater`,
    `edition-uploader`,
    `library-manager`,
    `library-manager-test`,
    `connected-lock-manager`,
    `connected-lock-manager-server`,
    `process-utils`,
    testkit,
    `test-utils`,
    `common-polyglot-core-utils`,
    `std-base`,
    `std-database`,
    `std-google-api`,
    `std-image`,
    `std-table`,
    `std-aws`,
    `std-snowflake`,
    `std-microsoft`,
    `std-tableau`,
    `http-test-helper`,
    `enso-test-java-helpers`,
    `exploratory-benchmark-java-helpers`,
    `benchmark-java-helpers`,
    `benchmarks-common`,
    `bench-processor`,
    `ydoc-server`,
    `desktop-environment`
  )
  .settings(Global / concurrentRestrictions += Tags.exclusive(Exclusive))
  .settings(
    commands ++= Seq(packageBuilder.makePackages, packageBuilder.makeBundles)
  )

// ============================================================================
// === Dependency Versions ====================================================
// ============================================================================

/* Note [Dependency Versions]
 * ~~~~~~~~~~~~~~~~~~~~~~~~~~
 * Please maintain the following section in alphabetical order for the bundles
 * of dependencies. Additionally, please keep the 'Other' subsection in
 * alphabetical order.
 *
 * Furthermore, please keep the following in mind:
 * - Wherever possible, we should use the same version of a dependency
 *   throughout the project.
 * - If you need to include a new dependency, please define its version in this
 *   section.
 * - If that version is not the latest, please include a note explaining why
 *   this is the case.
 * - If, for some reason, you need to use a dependency version other than the
 *   global one, please include a note explaining why this is the case, and the
 *   circumstances under which the dependency could be upgraded to use the
 *   global version
 */

// === Akka ===================================================================

def akkaPkg(name: String)     = akkaURL %% s"akka-$name" % akkaVersion
def akkaHTTPPkg(name: String) = akkaURL %% s"akka-$name" % akkaHTTPVersion
val akkaURL                   = "com.typesafe.akka"
val akkaVersion               = "2.6.20"
val akkaHTTPVersion           = "10.2.10"
val akkaMockSchedulerVersion  = "0.5.5"
val reactiveStreamsVersion    = "1.0.3"
val sprayJsonVersion          = "1.3.6"
val logbackClassicVersion     = JPMSUtils.logbackClassicVersion
val javaDiffVersion           = "4.12"
val logbackPkg = Seq(
  "ch.qos.logback" % "logback-classic" % logbackClassicVersion,
  "ch.qos.logback" % "logback-core"    % logbackClassicVersion
)
val akkaActor   = akkaPkg("actor")
val akkaStream  = akkaPkg("stream")
val akkaTestkit = akkaPkg("testkit")
val akkaSLF4J   = akkaPkg("slf4j")
val akkaHttp    = akkaHTTPPkg("http")
val logbackTest = logbackPkg.map(_ % Test)
val akka =
  Seq(
    akkaActor,
    akkaStream,
    akkaHttp
  )

// === Cats ===================================================================

val catsVersion       = "2.10.0"
val jawnParserVersion = "1.5.1"

// === Circe ==================================================================

val circeVersion              = "0.14.7"
val circeGenericExtrasVersion = "0.14.3"
val circe = Seq("circe-core", "circe-generic", "circe-parser")
  .map("io.circe" %% _ % circeVersion)
val snakeyamlVersion = "2.2"

// === Commons ================================================================

val commonsCollectionsVersion = "4.4"
val commonsLangVersion        = "3.12.0"
val commonsIoVersion          = "2.12.0"
val commonsTextVersion        = "1.10.0"
val commonsMathVersion        = "3.6.1"
val commonsCompressVersion    = "1.23.0"
val commonsCliVersion         = "1.5.0"
val commons = Seq(
  "org.apache.commons" % "commons-collections4" % commonsCollectionsVersion,
  "org.apache.commons" % "commons-lang3"        % commonsLangVersion,
  "commons-io"         % "commons-io"           % commonsIoVersion,
  "org.apache.commons" % "commons-text"         % commonsTextVersion,
  "org.apache.commons" % "commons-math3"        % commonsMathVersion,
  "commons-cli"        % "commons-cli"          % commonsCliVersion
)

// === Helidon ================================================================
val jakartaVersion = "2.0.1"
val helidonVersion = "4.0.8"
val helidon = Seq(
  "io.helidon"                 % "helidon"                     % helidonVersion,
  "io.helidon.builder"         % "helidon-builder-api"         % helidonVersion,
  "io.helidon.common"          % "helidon-common"              % helidonVersion,
  "io.helidon.common"          % "helidon-common-buffers"      % helidonVersion,
  "io.helidon.common"          % "helidon-common-config"       % helidonVersion,
  "io.helidon.common"          % "helidon-common-configurable" % helidonVersion,
  "io.helidon.common"          % "helidon-common-context"      % helidonVersion,
  "io.helidon.common"          % "helidon-common-key-util"     % helidonVersion,
  "io.helidon.common"          % "helidon-common-mapper"       % helidonVersion,
  "io.helidon.common"          % "helidon-common-media-type"   % helidonVersion,
  "io.helidon.common"          % "helidon-common-parameters"   % helidonVersion,
  "io.helidon.common"          % "helidon-common-socket"       % helidonVersion,
  "io.helidon.common"          % "helidon-common-security"     % helidonVersion,
  "io.helidon.common"          % "helidon-common-task"         % helidonVersion,
  "io.helidon.common"          % "helidon-common-types"        % helidonVersion,
  "io.helidon.common"          % "helidon-common-tls"          % helidonVersion,
  "io.helidon.common"          % "helidon-common-uri"          % helidonVersion,
  "io.helidon.common.features" % "helidon-common-features"     % helidonVersion,
  "io.helidon.common.features" % "helidon-common-features-api" % helidonVersion,
  "io.helidon.config"          % "helidon-config"              % helidonVersion,
  "io.helidon.logging"         % "helidon-logging-common"      % helidonVersion,
  "io.helidon.inject"          % "helidon-inject-api"          % helidonVersion,
  "io.helidon.http"            % "helidon-http"                % helidonVersion,
  "io.helidon.http.encoding"   % "helidon-http-encoding"       % helidonVersion,
  "io.helidon.http.media"      % "helidon-http-media"          % helidonVersion,
  "io.helidon.webclient"       % "helidon-webclient"           % helidonVersion,
  "io.helidon.webclient"       % "helidon-webclient-api"       % helidonVersion,
  "io.helidon.webclient"       % "helidon-webclient-http1"     % helidonVersion,
  "io.helidon.webclient"       % "helidon-webclient-websocket" % helidonVersion,
  "io.helidon.webserver"       % "helidon-webserver"           % helidonVersion,
  "io.helidon.webserver"       % "helidon-webserver-websocket" % helidonVersion,
  "io.helidon.websocket"       % "helidon-websocket"           % helidonVersion,
  "jakarta.inject"             % "jakarta.inject-api"          % jakartaVersion
)

// === Jackson ================================================================

val jacksonVersion = "2.15.2"

// === JAXB ================================================================

val jaxbVersion = "4.0.0"
val jaxb = Seq(
  "jakarta.xml.bind" % "jakarta.xml.bind-api" % jaxbVersion % Benchmark,
  "com.sun.xml.bind" % "jaxb-impl"            % jaxbVersion % Benchmark
)
val jaActivationVersion = "2.1.0"

// === JMH ====================================================================

val jmhVersion = "1.36"
val jmh = Seq(
  "org.openjdk.jmh" % "jmh-core"                 % jmhVersion % Benchmark,
  "org.openjdk.jmh" % "jmh-generator-annprocess" % jmhVersion % Benchmark
)

// === Scala Compiler =========================================================

val scalaCompiler = Seq(
  "org.scala-lang" % "scala-reflect"  % scalacVersion,
  "org.scala-lang" % "scala-compiler" % scalacVersion
)
val scalaLibrary = Seq(
  "org.scala-lang" % "scala-library" % scalacVersion
)
val scalaParserCombinatorsVersion = "1.1.2"
val scalaJavaCompatVersion        = "1.0.0"
val scalaCollectionCompatVersion  = "2.8.1"

// === std-lib ================================================================

val antlrVersion            = "4.13.0"
val awsJavaSdkV1Version     = "1.12.480"
val awsJavaSdkV2Version     = "2.25.36"
val icuVersion              = "73.1"
val poiOoxmlVersion         = "5.2.3"
val redshiftVersion         = "2.1.0.15"
val univocityParsersVersion = "2.9.1"
val xmlbeansVersion         = "5.1.1"
val tableauVersion          = "0.0.19691.r2d7e5bc8"

// === ZIO ====================================================================

val zioVersion             = "2.0.14"
val zioInteropCatsVersion  = "23.0.0.6"
val zioIzumiReflectVersion = "2.3.8"
val zio = Seq(
  "dev.zio" %% "zio"              % zioVersion,
  "dev.zio" %% "zio-interop-cats" % zioInteropCatsVersion
)

// === Sentry =================================================================

val ioSentryVersion = "6.28.0"
val ioSentry = Seq(
  "io.sentry" % "sentry-logback" % ioSentryVersion,
  "io.sentry" % "sentry"         % ioSentryVersion
)

// === Bouncy Castle ==========================================================

val bouncyCastleVersion = "1.76"
val bouncyCastle = Seq(
  "org.bouncycastle" % "bcutil-jdk18on" % bouncyCastleVersion,
  "org.bouncycastle" % "bcpkix-jdk18on" % bouncyCastleVersion,
  "org.bouncycastle" % "bcprov-jdk18on" % bouncyCastleVersion
)

// === Google =================================================================
val googleApiClientVersion         = "2.2.0"
val googleApiServicesSheetsVersion = "v4-rev612-1.25.0"
val googleAnalyticsDataVersion     = "0.44.0"

// === Other ==================================================================

val bcpkixJdk15Version      = "1.70"
val declineVersion          = "2.4.1"
val diffsonVersion          = "4.4.0"
val directoryWatcherVersion = "0.18.0"
val flatbuffersVersion      = "24.3.25"
val guavaVersion            = "32.0.0-jre"
val jlineVersion            = "3.23.0"
val jgitVersion             = "6.7.0.202309050840-r"
val kindProjectorVersion    = "0.13.2"
val mockitoScalaVersion     = "1.17.14"
val newtypeVersion          = "0.4.4"
val pprintVersion           = "0.8.1"
val pureconfigVersion       = "0.17.4"
val scalacheckVersion       = "1.17.0"
val scalacticVersion        = "3.3.0-SNAP4"
val scalaLoggingVersion     = "3.9.4"
val scalameterVersion       = "0.19"
val scalatestVersion        = "3.3.0-SNAP4"
val slf4jVersion            = JPMSUtils.slf4jVersion
val sqliteVersion           = "3.46.1.0"
val tikaVersion             = "2.4.1"
val typesafeConfigVersion   = "1.4.2"
val junitVersion            = "4.13.2"
val junitIfVersion          = "0.13.2"
val hamcrestVersion         = "1.3"
val netbeansApiVersion      = "RELEASE180"
val opencvVersion           = "4.7.0-0"
val fansiVersion            = "0.4.0"
val httpComponentsVersion   = "4.4.1"
val apacheArrowVersion      = "14.0.1"
val snowflakeJDBCVersion    = "3.15.0"
val mssqlserverJDBCVersion  = "12.6.2.jre11"
val jsoniterVersion         = "2.28.5"
val jnaVersion              = "5.14.0"
val googleProtobufVersion   = "3.25.1"
val shapelessVersion        = "2.3.10"
val postgresVersion         = "42.4.0"

// ============================================================================
// === Utility methods =====================================================
// ============================================================================

// TODO: Remove
lazy val componentModulesIds =
  taskKey[Seq[ModuleID]](
    "Gather all sbt module IDs that will be put on the module-path for the engine runner"
  )
(ThisBuild / componentModulesIds) := {
  GraalVM.modules ++ GraalVM.langsPkgs ++ GraalVM.toolsPkgs ++ helidon ++ logbackPkg ++ Seq(
    "org.slf4j"        % "slf4j-api"                    % slf4jVersion,
    "org.netbeans.api" % "org-netbeans-modules-sampler" % netbeansApiVersion,
    (`runtime-language-arrow` / projectID).value,
    (`syntax-rust-definition` / projectID).value,
    (`ydoc-server` / projectID).value,
    (`profiling-utils` / projectID).value
  )
}

lazy val componentModulesPaths =
  taskKey[Seq[File]](
    "Gathers all component modules (Jar archives that should be put on module-path" +
    " as files"
  )
(ThisBuild / componentModulesPaths) := {
  val runnerCp      = (`engine-runner` / Runtime / fullClasspath).value
  val runtimeCp     = (`runtime` / Runtime / fullClasspath).value
  val langServerCp  = (`language-server` / Runtime / fullClasspath).value
  val akkaWrapperCp = (`akka-wrapper` / Compile / fullClasspath).value
  val fullCp        = (runnerCp ++ runtimeCp ++ langServerCp ++ akkaWrapperCp).distinct
  val log           = streams.value.log
  val thirdPartyModIds =
    GraalVM.modules ++
    GraalVM.langsPkgs ++
    GraalVM.toolsPkgs ++
    helidon ++
    scalaLibrary ++
    ioSentry ++
    logbackPkg ++
    Seq(
      "org.scala-lang"         % "scala-reflect"                % scalacVersion,
      "org.netbeans.api"       % "org-openide-util-lookup"      % netbeansApiVersion,
      "org.netbeans.api"       % "org-netbeans-modules-sampler" % netbeansApiVersion,
      "com.google.flatbuffers" % "flatbuffers-java"             % flatbuffersVersion,
      "com.google.protobuf"    % "protobuf-java"                % googleProtobufVersion,
      "commons-cli"            % "commons-cli"                  % commonsCliVersion,
      "commons-io"             % "commons-io"                   % commonsIoVersion,
      "net.java.dev.jna"       % "jna"                          % jnaVersion,
      "org.yaml"               % "snakeyaml"                    % snakeyamlVersion,
      "org.eclipse.jgit"       % "org.eclipse.jgit"             % jgitVersion,
      "com.typesafe"           % "config"                       % typesafeConfigVersion,
      "org.reactivestreams"    % "reactive-streams"             % reactiveStreamsVersion,
      "org.jline"              % "jline"                        % jlineVersion,
      "org.apache.commons"     % "commons-lang3"                % commonsLangVersion,
      "org.apache.commons"     % "commons-compress"             % commonsCompressVersion,
      "org.apache.tika"        % "tika-core"                    % tikaVersion,
      "org.slf4j"              % "slf4j-api"                    % slf4jVersion,
      "org.yaml"               % "snakeyaml"                    % snakeyamlVersion,
      "com.ibm.icu"            % "icu4j"                        % icuVersion
    )
  val thirdPartyMods = JPMSUtils.filterModulesFromClasspath(
    fullCp,
    thirdPartyModIds,
    log,
    projName = moduleName.value,
    scalaBinaryVersion.value,
    shouldContainAll = true
  )
  val thirdPartyModFiles = thirdPartyMods.map(_.data)
  val ourMods = Seq(
    (`common-polyglot-core-utils` / Compile / exportedModuleBin).value,
    (`engine-common` / Compile / exportedModuleBin).value,
    (`engine-runner` / Compile / exportedModuleBin).value,
    (`engine-runner-common` / Compile / exportedModuleBin).value,
    (`polyglot-api` / Compile / exportedModuleBin).value,
    (`polyglot-api-macros` / Compile / exportedModuleBin).value,
    (`runtime` / Compile / exportedModuleBin).value,
    (`syntax-rust-definition` / Compile / exportedModuleBin).value,
    (`runtime-compiler` / Compile / exportedModuleBin).value,
    (`runtime-parser` / Compile / exportedModuleBin).value,
    (`runtime-suggestions` / Compile / exportedModuleBin).value,
    (`runtime-instrument-common` / Compile / exportedModuleBin).value,
    (`runtime-instrument-id-execution` / Compile / exportedModuleBin).value,
    (`runtime-instrument-repl-debugger` / Compile / exportedModuleBin).value,
    (`runtime-instrument-runtime-server` / Compile / exportedModuleBin).value,
    (`runtime-language-arrow` / Compile / exportedModuleBin).value,
    (`runtime-language-epb` / Compile / exportedModuleBin).value,
    (`persistance` / Compile / exportedModuleBin).value,
    (`cli` / Compile / exportedModuleBin).value,
    (`json-rpc-server` / Compile / exportedModuleBin).value,
    (`connected-lock-manager` / Compile / exportedModuleBin).value,
    (`connected-lock-manager-server` / Compile / exportedModuleBin).value,
    (`distribution-manager` / Compile / exportedModuleBin).value,
    (`downloader` / Compile / exportedModuleBin).value,
    (`filewatcher` / Compile / exportedModuleBin).value,
    (`editions` / Compile / exportedModuleBin).value,
    (`language-server` / Compile / exportedModuleBin).value,
    (`library-manager` / Compile / exportedModuleBin).value,
    (`akka-wrapper` / Compile / exportedModuleBin).value,
    (`zio-wrapper` / Compile / exportedModuleBin).value,
    (`language-server-deps-wrapper` / Compile / exportedModuleBin).value,
    (`directory-watcher-wrapper` / Compile / exportedModuleBin).value,
    (`ydoc-server` / Compile / exportedModuleBin).value,
    (`library-manager` / Compile / exportedModuleBin).value,
    (`logging-config` / Compile / exportedModuleBin).value,
    (`logging-utils` / Compile / exportedModuleBin).value,
    (`logging-utils-akka` / Compile / exportedModuleBin).value,
    (`logging-service` / Compile / exportedModuleBin).value,
    (`logging-service-logback` / Compile / exportedModuleBin).value,
    (`pkg` / Compile / exportedModuleBin).value,
    (`refactoring-utils` / Compile / exportedModuleBin).value,
    (`task-progress-notifications` / Compile / exportedModuleBin).value,
    (`semver` / Compile / exportedModuleBin).value,
    (`searcher` / Compile / exportedModuleBin).value,
    (`text-buffer` / Compile / exportedModuleBin).value,
    (`version-output` / Compile / exportedModuleBin).value,
    (`scala-yaml` / Compile / exportedModuleBin).value,
    (`scala-libs-wrapper` / Compile / exportedModuleBin).value,
    (`fansi-wrapper` / Compile / exportedModuleBin).value,
    (`edition-updater` / Compile / exportedModuleBin).value,
    (`profiling-utils` / Compile / exportedModuleBin).value
  )
  ourMods ++ thirdPartyModFiles
}

/** Common settings for our wrappers of some *problematic* dependencies that are not
  * compatible with the JPMS system, i.e., these dependencies cannot be put on module-path.
  * These projects contain only single `module-info.java` source.
  * Before this source is compiled, all the dependencies are gathered via the `assembly`
  * task into a Jar.
  * The `module-info.java` exports all the packages from these dependencies.
  * Note that this is the recommended way how to handle dependencies that are not
  * JPMS-friendly.
  *
  * `exportedModule` of these projects return path to the assembled modular Jar.
  * The projects should define:
  * - `moduleDependencies`
  * - `patchModules`
  * - `assembly / assemblyExcludedJars`
  */
lazy val modularFatJarWrapperSettings = frgaalJavaCompilerSetting ++ Seq(
  Compile / forceModuleInfoCompilation := true,
  Compile / exportedModuleBin := assembly
    .dependsOn(Compile / compileModuleInfo)
    .value,
  Compile / exportedModule := (Compile / exportedModuleBin).value
)

// ============================================================================
// === Internal Libraries =====================================================
// ============================================================================

lazy val `text-buffer` = project
  .in(file("lib/scala/text-buffer"))
  .enablePlugins(JPMSPlugin)
  .configs(Test)
  .settings(
    frgaalJavaCompilerSetting,
    scalaModuleDependencySetting,
    mixedJavaScalaProjectSetting,
    commands += WithDebugCommand.withDebug,
    javaModuleName := "org.enso.text.buffer",
    libraryDependencies ++= Seq(
      "org.scalatest"  %% "scalatest"  % scalatestVersion  % Test,
      "org.scalacheck" %% "scalacheck" % scalacheckVersion % Test
    )
  )

lazy val rustParserTargetDirectory =
  SettingKey[File]("target directory for the Rust parser")

(`syntax-rust-definition` / rustParserTargetDirectory) := {
  target.value / "rust" / "parser-jni"
}

val generateRustParserLib =
  TaskKey[Seq[File]]("generateRustParserLib", "Generates parser native library")
`syntax-rust-definition` / generateRustParserLib := {
  val log = state.value.log
  val libGlob =
    (`syntax-rust-definition` / rustParserTargetDirectory).value.toGlob / "libenso_parser.so"

  val allLibs = FileTreeView.default.list(Seq(libGlob)).map(_._1)
  if (
    sys.env.get("CI").isDefined ||
    allLibs.isEmpty ||
    (`syntax-rust-definition` / generateRustParserLib).inputFileChanges.hasChanges
  ) {
    val os = System.getProperty("os.name")
    val target = os.toLowerCase() match {
      case DistributionPackage.OS.Linux.name =>
        Some("x86_64-unknown-linux-musl")
      case _ =>
        None
    }
    target.foreach { t =>
      Cargo.rustUp(t, log)
    }
    val profile = if (BuildInfo.isReleaseMode) "release" else "fuzz"
    val arguments = Seq(
      "build",
      "-p",
      "enso-parser-jni",
      "--profile",
      profile,
      "-Z",
      "unstable-options"
    ) ++ target.map(t => Seq("--target", t)).getOrElse(Seq()) ++
      Seq(
        "--out-dir",
        (`syntax-rust-definition` / rustParserTargetDirectory).value.toString
      )
    val envVars = target
      .map(_ => Seq(("RUSTFLAGS", "-C target-feature=-crt-static")))
      .getOrElse(Seq())
    Cargo.run(arguments, log, envVars)
  }
  FileTreeView.default.list(Seq(libGlob)).map(_._1.toFile)
}

`syntax-rust-definition` / generateRustParserLib / fileInputs +=
  (`syntax-rust-definition` / baseDirectory).value.toGlob / "jni" / "src" / ** / "*.rs"
`syntax-rust-definition` / generateRustParserLib / fileInputs +=
  (`syntax-rust-definition` / baseDirectory).value.toGlob / "src" / ** / "*.rs"

val generateParserJavaSources = TaskKey[Seq[File]](
  "generateParserJavaSources",
  "Generates Java sources for Rust parser"
)
`syntax-rust-definition` / generateParserJavaSources := {
  generateRustParser(
    (`syntax-rust-definition` / Compile / sourceManaged).value,
    (`syntax-rust-definition` / generateParserJavaSources).inputFileChanges,
    state.value.log
  )
}
`syntax-rust-definition` / generateParserJavaSources / fileInputs +=
  (`syntax-rust-definition` / baseDirectory).value.toGlob / "generate-java" / "src" / ** / "*.rs"
`syntax-rust-definition` / generateParserJavaSources / fileInputs +=
  (`syntax-rust-definition` / baseDirectory).value.toGlob / "src" / ** / "*.rs"

def generateRustParser(
  base: File,
  changes: sbt.nio.FileChanges,
  log: ManagedLogger
): Seq[File] = {
  import scala.jdk.CollectionConverters._
  import java.nio.file.Paths

  val syntaxPkgs = Paths.get("org", "enso", "syntax2").toString
  val fullPkg    = Paths.get(base.toString, syntaxPkgs).toFile
  if (!fullPkg.exists()) {
    fullPkg.mkdirs()
  }
  if (changes.hasChanges) {
    val args = Seq(
      "run",
      "-p",
      "enso-parser-generate-java",
      "--bin",
      "enso-parser-generate-java",
      fullPkg.toString
    )
    Cargo.run(args, log)
  }
  FileUtils.listFiles(fullPkg, Array("scala", "java"), true).asScala.toSeq
}

lazy val `syntax-rust-definition` = project
  .in(file("lib/rust/parser"))
  .enablePlugins(JPMSPlugin)
  .configs(Test)
  .settings(
    version := mavenUploadVersion,
    Compile / exportJars := true,
    javadocSettings,
    publish / skip := false,
    autoScalaLibrary := false,
    crossPaths := false,
    libraryDependencies ++= Seq(
      "org.slf4j" % "slf4j-api" % slf4jVersion
    ),
    Compile / moduleDependencies ++= Seq(
      "org.slf4j" % "slf4j-api" % slf4jVersion
    ),
    javaModuleName := "org.enso.syntax",
    Compile / sourceGenerators += generateParserJavaSources,
    Compile / resourceGenerators += generateRustParserLib,
    Compile / javaSource := baseDirectory.value / "generate-java" / "java",
    Compile / compile / javacOptions ++= Seq("-source", "11", "-target", "11")
  )

lazy val yaml = (project in file("lib/java/yaml"))
  .settings(
    frgaalJavaCompilerSetting,
    version := "0.1",
    libraryDependencies ++= Seq(
      "org.yaml" % "snakeyaml" % snakeyamlVersion % "provided"
    )
  )

lazy val `scala-yaml` = (project in file("lib/scala/yaml"))
  .enablePlugins(JPMSPlugin)
  .configs(Test)
  .settings(
    frgaalJavaCompilerSetting,
    scalaModuleDependencySetting,
    mixedJavaScalaProjectSetting,
    libraryDependencies ++= Seq(
      "org.yaml" % "snakeyaml" % snakeyamlVersion % "provided"
    ),
    Compile / moduleDependencies ++= Seq(
      "org.yaml" % "snakeyaml" % snakeyamlVersion
    ),
    Compile / internalModuleDependencies := Seq(
      (`scala-libs-wrapper` / Compile / exportedModule).value
    )
  )
  .dependsOn(`scala-libs-wrapper`)

lazy val pkg = (project in file("lib/scala/pkg"))
  .enablePlugins(JPMSPlugin)
  .settings(
    frgaalJavaCompilerSetting,
    scalaModuleDependencySetting,
    compileOrder := CompileOrder.ScalaThenJava,
    version := "0.1",
    Compile / run / mainClass := Some("org.enso.pkg.Main"),
    libraryDependencies ++= Seq(
      "io.circe"          %% "circe-core"       % circeVersion     % "provided",
      "org.yaml"           % "snakeyaml"        % snakeyamlVersion % "provided",
      "org.scalatest"     %% "scalatest"        % scalatestVersion % Test,
      "org.apache.commons" % "commons-compress" % commonsCompressVersion
    ),
    Compile / moduleDependencies ++= Seq(
      "org.apache.commons" % "commons-compress" % commonsCompressVersion,
      "org.yaml"           % "snakeyaml"        % snakeyamlVersion
    ),
    Compile / internalModuleDependencies := Seq(
      (`editions` / Compile / exportedModule).value,
      (`semver` / Compile / exportedModule).value,
      (`scala-yaml` / Compile / exportedModule).value,
      (`scala-libs-wrapper` / Compile / exportedModule).value
    )
  )
  .dependsOn(editions)

lazy val `akka-native` = project
  .in(file("lib/scala/akka-native"))
  .configs(Test)
  .settings(
    frgaalJavaCompilerSetting,
    version := "0.1",
    libraryDependencies ++= Seq(
      akkaActor
    ),
    // Note [Native Image Workaround for GraalVM 20.2]
    libraryDependencies += "org.graalvm.nativeimage" % "svm" % graalMavenPackagesVersion % "provided"
  )

lazy val `profiling-utils` = project
  .in(file("lib/scala/profiling-utils"))
  .enablePlugins(JPMSPlugin)
  .configs(Test)
  .settings(
    frgaalJavaCompilerSetting,
    compileOrder := CompileOrder.JavaThenScala,
    javaModuleName := "org.enso.profiling",
    Compile / exportJars := true,
    version := "0.1",
    libraryDependencies ++= Seq(
      "org.netbeans.api" % "org-netbeans-modules-sampler" % netbeansApiVersion
      exclude ("org.netbeans.api", "org-openide-loaders")
      exclude ("org.netbeans.api", "org-openide-nodes")
      exclude ("org.netbeans.api", "org-netbeans-api-progress-nb")
      exclude ("org.netbeans.api", "org-netbeans-api-progress")
      exclude ("org.netbeans.api", "org-openide-util-lookup")
      exclude ("org.netbeans.api", "org-openide-util")
      exclude ("org.netbeans.api", "org-openide-dialogs")
      exclude ("org.netbeans.api", "org-openide-filesystems")
      exclude ("org.netbeans.api", "org-openide-util-ui")
      exclude ("org.netbeans.api", "org-openide-awt")
      exclude ("org.netbeans.api", "org-openide-modules")
      exclude ("org.netbeans.api", "org-netbeans-api-annotations-common"),
      "org.slf4j"      % "slf4j-api"       % slf4jVersion,
      "junit"          % "junit"           % junitVersion   % Test,
      "com.github.sbt" % "junit-interface" % junitIfVersion % Test
    ),
    Compile / moduleDependencies ++= {
      Seq(
        "org.slf4j"        % "slf4j-api"                    % slf4jVersion,
        "org.netbeans.api" % "org-netbeans-modules-sampler" % netbeansApiVersion
      )
    }
  )

lazy val `logging-utils` = project
  .in(file("lib/scala/logging-utils"))
  .enablePlugins(JPMSPlugin)
  .configs(Test)
  .settings(
    frgaalJavaCompilerSetting,
    scalaModuleDependencySetting,
    compileOrder := CompileOrder.ScalaThenJava, // Note [JPMS Compile order]
    version := "0.1",
    libraryDependencies ++= Seq(
      "org.scalatest" %% "scalatest" % scalatestVersion % Test,
      "org.slf4j"      % "slf4j-api" % slf4jVersion
    ) ++ logbackTest,
    Compile / moduleDependencies ++=
      Seq(
        "org.slf4j" % "slf4j-api" % slf4jVersion
      )
  )

lazy val `logging-service` = project
  .in(file("lib/scala/logging-service"))
  .enablePlugins(JPMSPlugin)
  .configs(Test)
  .settings(
    frgaalJavaCompilerSetting,
    scalaModuleDependencySetting,
    version := "0.1",
    libraryDependencies ++= Seq(
      "org.slf4j"      % "slf4j-api" % slf4jVersion,
      "com.typesafe"   % "config"    % typesafeConfigVersion,
      "org.scalatest" %% "scalatest" % scalatestVersion % Test
    ),
    Compile / moduleDependencies ++= Seq(
      "org.slf4j" % "slf4j-api" % slf4jVersion
    ),
    Compile / internalModuleDependencies := Seq(
      (`logging-config` / Compile / exportedModule).value,
      (`logging-utils` / Compile / exportedModule).value
    )
  )
  .dependsOn(`logging-utils`)
  .dependsOn(`logging-config`)

lazy val `logging-config` = project
  .in(file("lib/scala/logging-config"))
  .enablePlugins(JPMSPlugin)
  .configs(Test)
  .settings(
    frgaalJavaCompilerSetting,
    version := "0.1",
    libraryDependencies ++= Seq(
      "com.typesafe" % "config"    % typesafeConfigVersion,
      "org.slf4j"    % "slf4j-api" % slf4jVersion
    ),
    Compile / moduleDependencies ++= Seq(
      "com.typesafe" % "config"    % typesafeConfigVersion,
      "org.slf4j"    % "slf4j-api" % slf4jVersion
    )
  )

lazy val `logging-service-logback` = project
  .in(file("lib/scala/logging-service-logback"))
  .enablePlugins(JPMSPlugin)
  .configs(Test)
  .settings(
    frgaalJavaCompilerSetting,
    version := "0.1",
    libraryDependencies ++= Seq(
      "org.slf4j"        % "slf4j-api"               % slf4jVersion,
      "org.scalatest"   %% "scalatest"               % scalatestVersion   % Test,
      "org.netbeans.api" % "org-openide-util-lookup" % netbeansApiVersion % "provided"
    ) ++ logbackPkg ++ ioSentry,
    Compile / moduleDependencies ++= logbackPkg ++ ioSentry ++ Seq(
      "org.slf4j"        % "slf4j-api"               % slf4jVersion,
      "org.netbeans.api" % "org-openide-util-lookup" % netbeansApiVersion % "provided"
    ),
    Compile / shouldCompileModuleInfoManually := true,
    Compile / internalModuleDependencies := Seq(
      (`logging-service` / Compile / exportedModule).value,
      (`logging-config` / Compile / exportedModule).value
    ),
    Test / moduleDependencies ++= scalaLibrary,
    Test / internalModuleDependencies := Seq(
      (Compile / exportedModule).value
    )
  )
  .dependsOn(`logging-config`)
  .dependsOn(`logging-service`)

lazy val `logging-utils-akka` = project
  .in(file("lib/scala/logging-utils-akka"))
  .enablePlugins(JPMSPlugin)
  .configs(Test)
  .settings(
    frgaalJavaCompilerSetting,
    scalaModuleDependencySetting,
    version := "0.1",
    compileOrder := CompileOrder.ScalaThenJava,
    libraryDependencies ++= Seq(
      "org.slf4j"          % "slf4j-api"  % slf4jVersion,
      "com.typesafe.akka" %% "akka-actor" % akkaVersion
    ),
    Compile / moduleDependencies ++=
      Seq(
        "org.slf4j" % "slf4j-api" % slf4jVersion
      ),
    Compile / internalModuleDependencies := Seq(
      (`akka-wrapper` / Compile / exportedModule).value
    )
  )

lazy val filewatcher = project
  .in(file("lib/scala/filewatcher"))
  .enablePlugins(JPMSPlugin)
  .configs(Test)
  .settings(
    frgaalJavaCompilerSetting,
    scalaModuleDependencySetting,
    compileOrder := CompileOrder.ScalaThenJava,
    version := "0.1",
    libraryDependencies ++= Seq(
      "io.methvin"     % "directory-watcher" % directoryWatcherVersion,
      "commons-io"     % "commons-io"        % commonsIoVersion,
      "org.slf4j"      % "slf4j-api"         % slf4jVersion,
      "org.scalatest" %% "scalatest"         % scalatestVersion % Test
    ),
    Compile / moduleDependencies ++= Seq(
      "org.slf4j" % "slf4j-api" % slf4jVersion
    ),
    Compile / internalModuleDependencies := Seq(
      (`directory-watcher-wrapper` / Compile / exportedModule).value
    ),
    Test / fork := true,
    Test / javaOptions ++= testLogProviderOptions
  )
  .dependsOn(testkit % Test)
  .dependsOn(`logging-service-logback` % "test->test")
  .dependsOn(`directory-watcher-wrapper`)

lazy val `logging-truffle-connector` = project
  .in(file("lib/scala/logging-truffle-connector"))
  .settings(
    frgaalJavaCompilerSetting,
    version := "0.1",
    libraryDependencies ++= Seq(
      "org.slf4j"           % "slf4j-api"               % slf4jVersion,
      "org.graalvm.truffle" % "truffle-api"             % graalMavenPackagesVersion % "provided",
      "org.netbeans.api"    % "org-openide-util-lookup" % netbeansApiVersion        % "provided"
    )
  )
  .dependsOn(`logging-utils`)
  .dependsOn(`polyglot-api`)

/** This is a simple wrapper for some Scala libraries that cannot be put directly
  * on module-path. For example because it's automatic module name cannot be derived:
  * {{{
  * $ jar --describe-module -f ./circe-core_2.13-0.14.7.jar
  * Unable to derive module descriptor for: ./circe-core_2.13-0.14.7.jar
  * circe.core.2.13: Invalid module name: '2' is not a Java identifier
  * }}}
  * This project contains only a single `module-info.java` that serves as the module
  * descriptor for these problematic dependencies.
  */
lazy val `scala-libs-wrapper` = project
  .in(file("lib/java/scala-libs-wrapper"))
  .enablePlugins(JPMSPlugin)
  .settings(
    modularFatJarWrapperSettings,
    scalaModuleDependencySetting,
    javaModuleName := "org.enso.scala.wrapper",
    libraryDependencies ++= circe ++ scalaCompiler ++ Seq(
      "com.typesafe.scala-logging"            %% "scala-logging"         % scalaLoggingVersion,
      "org.slf4j"                              % "slf4j-api"             % slf4jVersion,
      "org.typelevel"                         %% "cats-core"             % catsVersion,
      "org.jline"                              % "jline"                 % jlineVersion,
      "com.github.plokhotnyuk.jsoniter-scala" %% "jsoniter-scala-macros" % jsoniterVersion,
      "net.java.dev.jna"                       % "jna"                   % jnaVersion
    ),
    Compile / moduleDependencies ++= scalaLibrary ++ Seq(
      "org.scala-lang"   % "scala-reflect" % scalacVersion,
      "org.jline"        % "jline"         % jlineVersion,
      "org.slf4j"        % "slf4j-api"     % slf4jVersion,
      "net.java.dev.jna" % "jna"           % jnaVersion
    ),
    assembly / assemblyExcludedJars := {
      JPMSUtils.filterModulesFromClasspath(
        (Compile / fullClasspath).value,
        scalaLibrary ++
        scalaCompiler ++
        Seq(
          "org.scala-lang"            % "scala-reflect"   % scalacVersion,
          "org.slf4j"                 % "slf4j-api"       % slf4jVersion,
          "io.github.java-diff-utils" % "java-diff-utils" % javaDiffVersion,
          "org.jline"                 % "jline"           % jlineVersion,
          "net.java.dev.jna"          % "jna"             % jnaVersion
        ),
        streams.value.log,
        moduleName.value,
        scalaBinaryVersion.value,
        shouldContainAll = true
      )
    },
    // Patch this JPMS module such that the JVM thinks that all the Scala stuff
    // is part of this module
    Compile / patchModules := {
      val scalaLibs = JPMSUtils.filterModulesFromUpdate(
        update.value,
        Seq(
          "com.typesafe.scala-logging"            %% "scala-logging"         % scalaLoggingVersion,
          "io.circe"                              %% "circe-core"            % circeVersion,
          "io.circe"                              %% "circe-generic"         % circeVersion,
          "io.circe"                              %% "circe-parser"          % circeVersion,
          "io.circe"                              %% "circe-jawn"            % circeVersion,
          "io.circe"                              %% "circe-numbers"         % circeVersion,
          "org.typelevel"                         %% "cats-core"             % catsVersion,
          "org.typelevel"                         %% "cats-kernel"           % catsVersion,
          "org.typelevel"                         %% "jawn-parser"           % jawnParserVersion,
          "com.chuusai"                           %% "shapeless"             % shapelessVersion,
          "com.github.plokhotnyuk.jsoniter-scala" %% "jsoniter-scala-macros" % jsoniterVersion,
          "com.github.plokhotnyuk.jsoniter-scala" %% "jsoniter-scala-core"   % jsoniterVersion
        ),
        streams.value.log,
        moduleName.value,
        scalaBinaryVersion.value,
        shouldContainAll = true
      )
      Map(
        javaModuleName.value -> scalaLibs
      )
    }
  )

/** Wrapper project for dependencies of `language-server` that cannot be used as
  * JPMS modules (cannot be put directly on module-path).
  */
lazy val `language-server-deps-wrapper` = project
  .in(file("lib/java/language-server-deps-wrapper"))
  .enablePlugins(JPMSPlugin)
  .settings(
    modularFatJarWrapperSettings,
    scalaModuleDependencySetting,
    libraryDependencies ++= Seq(
      "com.github.pureconfig" %% "pureconfig" % pureconfigVersion,
      "com.chuusai"           %% "shapeless"  % shapelessVersion,
      "com.typesafe"           % "config"     % typesafeConfigVersion
    ),
    javaModuleName := "org.enso.language.server.deps.wrapper",
    Compile / internalModuleDependencies := Seq(
      (`scala-libs-wrapper` / Compile / exportedModule).value
    ),
    assembly / assemblyExcludedJars := {
      JPMSUtils.filterModulesFromClasspath(
        (Compile / fullClasspath).value,
        scalaLibrary ++
        Seq(
          "com.chuusai" %% "shapeless" % shapelessVersion,
          "com.typesafe" % "config"    % typesafeConfigVersion
        ),
        streams.value.log,
        moduleName.value,
        scalaBinaryVersion.value,
        shouldContainAll = true
      )
    },
    Compile / patchModules := {
      val scalaLibs = JPMSUtils.filterModulesFromUpdate(
        update.value,
        Seq(
          "com.github.pureconfig" %% "pureconfig-core"    % pureconfigVersion,
          "com.github.pureconfig" %% "pureconfig-generic" % pureconfigVersion
        ),
        streams.value.log,
        moduleName.value,
        scalaBinaryVersion.value,
        shouldContainAll = true
      )
      Map(
        javaModuleName.value -> scalaLibs
      )
    }
  )

lazy val `directory-watcher-wrapper` = project
  .in(file("lib/java/directory-watcher-wrapper"))
  .enablePlugins(JPMSPlugin)
  .settings(
    modularFatJarWrapperSettings,
    scalaModuleDependencySetting,
    libraryDependencies ++= Seq(
      "io.methvin"       % "directory-watcher" % directoryWatcherVersion,
      "org.slf4j"        % "slf4j-api"         % "1.7.36",
      "net.java.dev.jna" % "jna"               % jnaVersion
    ),
    javaModuleName := "org.enso.directory.watcher.wrapper",
    assembly / assemblyExcludedJars := {
      JPMSUtils.filterModulesFromClasspath(
        (Compile / dependencyClasspath).value,
        scalaLibrary ++
        Seq(
          "org.slf4j"        % "slf4j-api" % "1.7.36",
          "net.java.dev.jna" % "jna"       % jnaVersion
        ),
        streams.value.log,
        moduleName.value,
        scalaBinaryVersion.value,
        shouldContainAll = true
      )
    },
    Compile / moduleDependencies ++= Seq(
      "net.java.dev.jna" % "jna"       % jnaVersion,
      "org.slf4j"        % "slf4j-api" % "1.7.36"
    ),
    Compile / patchModules := {
      val scalaLibs = JPMSUtils.filterModulesFromUpdate(
        update.value,
        scalaLibrary ++
        Seq(
          "io.methvin" % "directory-watcher" % directoryWatcherVersion
        ),
        streams.value.log,
        moduleName.value,
        scalaBinaryVersion.value,
        shouldContainAll = true
      )
      Map(
        javaModuleName.value -> scalaLibs
      )
    }
  )

lazy val `fansi-wrapper` = project
  .in(file("lib/java/fansi-wrapper"))
  .enablePlugins(JPMSPlugin)
  .settings(
    modularFatJarWrapperSettings,
    scalaModuleDependencySetting,
    libraryDependencies ++= Seq(
      "com.lihaoyi" %% "fansi" % fansiVersion
    ),
    javaModuleName := "org.enso.fansi.wrapper",
    Compile / patchModules := {
      val scalaLibs = JPMSUtils.filterModulesFromUpdate(
        update.value,
        scalaLibrary ++
        Seq(
          "com.lihaoyi" %% "fansi" % fansiVersion
        ),
        streams.value.log,
        moduleName.value,
        scalaBinaryVersion.value,
        shouldContainAll = true
      )
      Map(
        javaModuleName.value -> scalaLibs
      )
    },
    assembly / assemblyExcludedJars := {
      JPMSUtils.filterModulesFromClasspath(
        (Compile / dependencyClasspath).value,
        scalaLibrary,
        streams.value.log,
        moduleName.value,
        scalaBinaryVersion.value,
        shouldContainAll = true
      )
    }
  )

/** JPMS module wrapper for Akka.
  */
lazy val `akka-wrapper` = project
  .in(file("lib/java/akka-wrapper"))
  .enablePlugins(JPMSPlugin)
  .settings(
    modularFatJarWrapperSettings,
    scalaModuleDependencySetting,
    libraryDependencies ++= akka ++ scalaLibrary ++ scalaCompiler ++ Seq(
      "org.scala-lang.modules"   %% "scala-parser-combinators" % scalaParserCombinatorsVersion,
      "org.scala-lang.modules"   %% "scala-java8-compat"       % scalaJavaCompatVersion,
      akkaURL                    %% "akka-http"                % akkaHTTPVersion,
      akkaURL                    %% "akka-http-core"           % akkaHTTPVersion,
      akkaURL                    %% "akka-slf4j"               % akkaVersion,
      akkaURL                    %% "akka-parsing"             % akkaHTTPVersion,
      akkaURL                    %% "akka-protobuf-v3"         % akkaVersion,
      akkaURL                    %% "akka-http-spray-json"     % akkaHTTPVersion,
      "com.typesafe"              % "config"                   % typesafeConfigVersion,
      "org.slf4j"                 % "slf4j-api"                % slf4jVersion,
      "com.google.protobuf"       % "protobuf-java"            % googleProtobufVersion,
      "io.github.java-diff-utils" % "java-diff-utils"          % javaDiffVersion,
      "org.reactivestreams"       % "reactive-streams"         % reactiveStreamsVersion,
      "org.jline"                 % "jline"                    % jlineVersion,
      "net.java.dev.jna"          % "jna"                      % jnaVersion,
      "io.spray"                 %% "spray-json"               % sprayJsonVersion
    ),
    javaModuleName := "org.enso.akka.wrapper",
    Compile / moduleDependencies ++= Seq(
      "com.google.protobuf" % "protobuf-java"    % googleProtobufVersion,
      "org.reactivestreams" % "reactive-streams" % reactiveStreamsVersion,
      "org.slf4j"           % "slf4j-api"        % slf4jVersion
    ),
    assembly / assemblyExcludedJars := {
      val excludedJars = JPMSUtils.filterModulesFromUpdate(
        update.value,
        scalaLibrary ++ scalaCompiler ++ Seq(
          "org.scala-lang.modules"   %% "scala-java8-compat" % scalaJavaCompatVersion,
          "org.slf4j"                 % "slf4j-api"          % slf4jVersion,
          "com.typesafe"              % "config"             % typesafeConfigVersion,
          "io.github.java-diff-utils" % "java-diff-utils"    % javaDiffVersion,
          "org.jline"                 % "jline"              % jlineVersion,
          "com.google.protobuf"       % "protobuf-java"      % googleProtobufVersion,
          "org.reactivestreams"       % "reactive-streams"   % reactiveStreamsVersion,
          "net.java.dev.jna"          % "jna"                % jnaVersion
        ),
        streams.value.log,
        moduleName.value,
        scalaBinaryVersion.value,
        shouldContainAll = true
      )
      excludedJars
        .map(Attributed.blank)
    },
    Compile / patchModules := {
      val scalaLibs = JPMSUtils.filterModulesFromUpdate(
        update.value,
        scalaLibrary ++ scalaCompiler ++
        Seq(
          "org.scala-lang.modules" %% "scala-parser-combinators" % scalaParserCombinatorsVersion,
          "com.typesafe"            % "config"                   % typesafeConfigVersion,
          "io.spray"               %% "spray-json"               % sprayJsonVersion,
          akkaURL                  %% "akka-actor"               % akkaVersion,
          akkaURL                  %% "akka-stream"              % akkaVersion,
          akkaURL                  %% "akka-http"                % akkaHTTPVersion,
          akkaURL                  %% "akka-http-core"           % akkaHTTPVersion,
          akkaURL                  %% "akka-http-spray-json"     % akkaHTTPVersion,
          akkaURL                  %% "akka-slf4j"               % akkaVersion,
          akkaURL                  %% "akka-parsing"             % akkaHTTPVersion,
          akkaURL                  %% "akka-protobuf-v3"         % akkaVersion
        ),
        streams.value.log,
        moduleName.value,
        scalaBinaryVersion.value,
        shouldContainAll = true
      )
      Map(
        javaModuleName.value -> scalaLibs
      )
    }
  )

lazy val `zio-wrapper` = project
  .in(file("lib/java/zio-wrapper"))
  .enablePlugins(JPMSPlugin)
  .settings(
    modularFatJarWrapperSettings,
    scalaModuleDependencySetting,
    javaModuleName := "org.enso.zio.wrapper",
    libraryDependencies ++= zio ++ Seq(
      "dev.zio" %% "zio-internal-macros"                       % zioVersion,
      "dev.zio" %% "zio-stacktracer"                           % zioVersion,
      "dev.zio" %% "izumi-reflect"                             % zioIzumiReflectVersion,
      "dev.zio" %% "izumi-reflect-thirdparty-boopickle-shaded" % zioIzumiReflectVersion
    ),
    assembly / assemblyExcludedJars := {
      val excludedJars = JPMSUtils.filterModulesFromUpdate(
        update.value,
        scalaLibrary ++
        scalaCompiler ++
        Seq("dev.zio" %% "zio-interop-cats" % zioInteropCatsVersion),
        streams.value.log,
        moduleName.value,
        scalaBinaryVersion.value,
        shouldContainAll = true
      )
      excludedJars
        .map(Attributed.blank)
    },
    Compile / patchModules := {
      val scalaLibs = JPMSUtils.filterModulesFromUpdate(
        update.value,
        scalaLibrary ++
        Seq(
          "dev.zio" %% "zio"                                       % zioVersion,
          "dev.zio" %% "zio-internal-macros"                       % zioVersion,
          "dev.zio" %% "zio-stacktracer"                           % zioVersion,
          "dev.zio" %% "izumi-reflect"                             % zioIzumiReflectVersion,
          "dev.zio" %% "izumi-reflect-thirdparty-boopickle-shaded" % zioIzumiReflectVersion
        ),
        streams.value.log,
        moduleName.value,
        scalaBinaryVersion.value,
        shouldContainAll = true
      )
      Map(
        javaModuleName.value -> scalaLibs
      )
    }
  )

lazy val cli = project
  .in(file("lib/scala/cli"))
  .enablePlugins(JPMSPlugin)
  .configs(Test)
  .settings(
    frgaalJavaCompilerSetting,
    scalaModuleDependencySetting,
    compileOrder := CompileOrder.ScalaThenJava,
    version := "0.1",
    libraryDependencies ++= circe ++ Seq(
      "com.typesafe.scala-logging" %% "scala-logging" % scalaLoggingVersion,
      "org.yaml"                    % "snakeyaml"     % snakeyamlVersion % "provided",
      "org.scalatest"              %% "scalatest"     % scalatestVersion % Test
    ),
    Compile / internalModuleDependencies := Seq(
      (`scala-libs-wrapper` / Compile / exportedModule).value,
      (`scala-yaml` / Compile / exportedModule).value
    ),
    Test / parallelExecution := false
  )
  .dependsOn(`scala-yaml`)

lazy val `task-progress-notifications` = project
  .in(file("lib/scala/task-progress-notifications"))
  .enablePlugins(JPMSPlugin)
  .configs(Test)
  .settings(
    scalaModuleDependencySetting,
    version := "0.1",
    compileOrder := CompileOrder.ScalaThenJava,
    libraryDependencies ++= Seq(
      "org.scalatest" %% "scalatest" % scalatestVersion % Test
    ),
    Compile / internalModuleDependencies := Seq(
      (`cli` / Compile / exportedModule).value,
      (`json-rpc-server` / Compile / exportedModule).value,
      (`akka-wrapper` / Compile / exportedModuleBin).value,
      (`scala-libs-wrapper` / Compile / exportedModule).value
    ),
    Test / parallelExecution := false
  )
  .dependsOn(cli)
  .dependsOn(`json-rpc-server`)

lazy val `version-output` = (project in file("lib/scala/version-output"))
  .enablePlugins(JPMSPlugin)
  .settings(
    version := "0.1"
  )
  .settings(
    frgaalJavaCompilerSetting,
    Compile / sourceGenerators += Def.task {
      val file =
        (Compile / sourceManaged).value / "org" / "enso" / "version" / "GeneratedVersion.java"
      BuildInfo
        .writeBuildInfoFile(
          file                  = file,
          log                   = state.value.log,
          defaultDevEnsoVersion = defaultDevEnsoVersion,
          ensoVersion           = ensoVersion,
          scalacVersion         = scalacVersion,
          graalVersion          = graalVersion,
          currentEdition        = currentEdition
        )
    }.taskValue
  )

lazy val `refactoring-utils` = project
  .in(file("lib/scala/refactoring-utils"))
  .enablePlugins(JPMSPlugin)
  .configs(Test)
  .settings(
    frgaalJavaCompilerSetting,
    scalaModuleDependencySetting,
    mixedJavaScalaProjectSetting,
    commands += WithDebugCommand.withDebug,
    version := "0.1",
    libraryDependencies ++= Seq(
      "junit"          % "junit"           % junitVersion   % Test,
      "com.github.sbt" % "junit-interface" % junitIfVersion % Test
    ),
    Compile / internalModuleDependencies := Seq(
      (`text-buffer` / Compile / exportedModule).value,
      (`runtime-parser` / Compile / exportedModule).value
    )
  )
  .dependsOn(`runtime-parser`)
  .dependsOn(`text-buffer`)
  .dependsOn(testkit % Test)

lazy val `project-manager` = (project in file("lib/scala/project-manager"))
  .enablePlugins(JPMSPlugin)
  .settings(
    (Compile / mainClass) := Some("org.enso.projectmanager.boot.ProjectManager")
  )
  .settings(
    frgaalJavaCompilerSetting,
    (Compile / run / fork) := true,
    (Test / fork) := true,
    (Compile / run / connectInput) := true,
    commands += WithDebugCommand.withDebug,
    libraryDependencies ++= akka ++ Seq(akkaSLF4J, akkaTestkit % Test),
    libraryDependencies ++= circe ++ helidon,
    libraryDependencies ++= Seq(
      "com.typesafe"                % "config"                       % typesafeConfigVersion,
      "com.github.pureconfig"      %% "pureconfig"                   % pureconfigVersion,
      "com.typesafe.scala-logging" %% "scala-logging"                % scalaLoggingVersion,
      "dev.zio"                    %% "zio"                          % zioVersion,
      "dev.zio"                    %% "zio-interop-cats"             % zioInteropCatsVersion,
      "commons-cli"                 % "commons-cli"                  % commonsCliVersion,
      "commons-io"                  % "commons-io"                   % commonsIoVersion,
      "org.apache.commons"          % "commons-lang3"                % commonsLangVersion,
      "com.miguno.akka"            %% "akka-mock-scheduler"          % akkaMockSchedulerVersion % Test,
      "org.mockito"                %% "mockito-scala"                % mockitoScalaVersion      % Test,
      "junit"                       % "junit"                        % junitVersion             % Test,
      "com.github.sbt"              % "junit-interface"              % junitIfVersion           % Test,
      "org.hamcrest"                % "hamcrest-all"                 % hamcrestVersion          % Test,
      "org.netbeans.api"            % "org-netbeans-modules-sampler" % netbeansApiVersion       % Test
    ),
    addCompilerPlugin(
      "org.typelevel" %% "kind-projector" % kindProjectorVersion cross CrossVersion.full
    )
  )
  /** Fat jar assembly settings
    */
  .settings(
    assembly / assemblyJarName := "project-manager.jar",
    assembly / test := {},
    assembly / assemblyOutputPath := file("project-manager.jar"),
    // Exclude all the Truffle/Graal related artifacts from the fat jar
    assembly / assemblyExcludedJars := {
      val pkgsToExclude = GraalVM.modules
      val ourFullCp     = (Runtime / fullClasspath).value
      JPMSUtils.filterModulesFromClasspath(
        ourFullCp,
        pkgsToExclude,
        streams.value.log,
        scalaBinaryVersion.value,
        moduleName.value
      )
    },
    assembly / assemblyMergeStrategy := {
      case PathList("META-INF", file, xs @ _*) if file.endsWith(".DSA") =>
        MergeStrategy.discard
      case PathList("META-INF", file, xs @ _*) if file.endsWith(".SF") =>
        MergeStrategy.discard
      case PathList("META-INF", "MANIFEST.MF", xs @ _*) =>
        MergeStrategy.discard
      // This fat Jar must not be an explicit module, so discard all the module-info classes
      case PathList(xs @ _*) if xs.last.contains("module-info") =>
        MergeStrategy.discard
      case "application.conf" => MergeStrategy.concat
      case "reference.conf"   => MergeStrategy.concat
      case _                  => MergeStrategy.first
    }
  )
  /** JPMS related settings for tests
    */
  .settings(
    Test / fork := true,
    // These dependencies are here so that we can use them in `--module-path` later on.
    libraryDependencies ++= {
      val necessaryModules =
        GraalVM.modules.map(_.withConfigurations(Some(Test.name))) ++
        GraalVM.langsPkgs.map(_.withConfigurations(Some(Test.name)))
      necessaryModules
    },
    Test / addModules := Seq(
      (`syntax-rust-definition` / javaModuleName).value,
      (`profiling-utils` / javaModuleName).value,
      (`ydoc-server` / javaModuleName).value
    ),
    Test / moduleDependencies := {
      GraalVM.modules ++ GraalVM.langsPkgs ++ logbackPkg ++ helidon ++ Seq(
        "org.slf4j"        % "slf4j-api"                    % slf4jVersion,
        "org.netbeans.api" % "org-netbeans-modules-sampler" % netbeansApiVersion
      )
    },
    Test / internalModuleDependencies := Seq(
      (`profiling-utils` / Compile / exportedModule).value,
      (`syntax-rust-definition` / Compile / exportedModule).value,
      (`ydoc-server` / Compile / exportedModule).value
    ),
    Test / javaOptions ++= testLogProviderOptions,
    Test / test := (Test / test).dependsOn(buildEngineDistribution).value
  )
  .settings(
    NativeImage.smallJdk := None,
    NativeImage.additionalCp := Seq.empty,
    rebuildNativeImage := NativeImage
      .buildNativeImage(
        "project-manager",
        staticOnLinux = true,
        initializeAtRuntime = Seq(
          "scala.util.Random",
          "zio.internal.ZScheduler$$anon$4",
          "zio.Runtime$",
          "zio.FiberRef$"
        )
      )
      .dependsOn(VerifyReflectionSetup.run)
      .dependsOn(assembly)
      .value,
    buildNativeImage := NativeImage
      .incrementalNativeImageBuild(
        rebuildNativeImage,
        "project-manager"
      )
      .value
  )
  .dependsOn(`akka-native`)
  .dependsOn(`desktop-environment`)
  .dependsOn(`version-output`)
  .dependsOn(editions)
  .dependsOn(`edition-updater`)
  .dependsOn(cli)
  .dependsOn(`task-progress-notifications`)
  .dependsOn(`polyglot-api`)
  .dependsOn(`runtime-version-manager`)
  .dependsOn(`library-manager`)
  .dependsOn(`logging-utils-akka`)
  .dependsOn(`logging-service`)
  .dependsOn(pkg)
  .dependsOn(`json-rpc-server`)
  .dependsOn(`logging-service-logback` % Runtime)
  .dependsOn(`json-rpc-server-test` % Test)
  .dependsOn(testkit % Test)
  .dependsOn(`runtime-version-manager-test` % Test)
  .dependsOn(`logging-service-logback` % "test->test")
  .dependsOn(`ydoc-server` % Test)
  .dependsOn(`profiling-utils` % Test)

lazy val `json-rpc-server` = project
  .in(file("lib/scala/json-rpc-server"))
  .enablePlugins(JPMSPlugin)
  .settings(
    frgaalJavaCompilerSetting,
    scalaModuleDependencySetting,
    compileOrder := CompileOrder.ScalaThenJava,
    libraryDependencies ++= akka ++ logbackTest,
    libraryDependencies ++= circe,
    libraryDependencies ++= Seq(
      "io.circe"                   %% "circe-literal"   % circeVersion,
      "com.typesafe.scala-logging" %% "scala-logging"   % scalaLoggingVersion,
      "org.slf4j"                   % "slf4j-api"       % slf4jVersion,
      akkaTestkit                   % Test,
      "org.scalatest"              %% "scalatest"       % scalatestVersion      % Test,
      "junit"                       % "junit"           % junitVersion          % Test,
      "com.github.sbt"              % "junit-interface" % junitIfVersion        % Test,
      "org.apache.httpcomponents"   % "httpclient"      % httpComponentsVersion % Test,
      "org.apache.httpcomponents"   % "httpcore"        % httpComponentsVersion % Test,
      "commons-io"                  % "commons-io"      % commonsIoVersion      % Test
    ),
    Compile / moduleDependencies ++=
      Seq(
        "org.slf4j" % "slf4j-api" % slf4jVersion
      ),
    Compile / internalModuleDependencies := Seq(
      (`scala-libs-wrapper` / Compile / exportedModule).value,
      (`akka-wrapper` / Compile / exportedModule).value
    )
  )

lazy val `json-rpc-server-test` = project
  .in(file("lib/scala/json-rpc-server-test"))
  .settings(
    frgaalJavaCompilerSetting,
    libraryDependencies ++= akka,
    libraryDependencies ++= circe,
    libraryDependencies ++= Seq(
      "io.circe" %% "circe-literal" % circeVersion,
      akkaTestkit,
      "org.scalatest" %% "scalatest"     % scalatestVersion,
      "org.gnieh"     %% "diffson-circe" % diffsonVersion
    )
  )
  .dependsOn(`json-rpc-server`)

// An automatic JPMS module
lazy val testkit = project
  .in(file("lib/scala/testkit"))
  .enablePlugins(JPMSPlugin)
  .settings(
    frgaalJavaCompilerSetting,
    compileOrder := CompileOrder.ScalaThenJava,
    javaModuleName := "org.enso.testkit",
    libraryDependencies ++= logbackPkg ++ Seq(
      "org.apache.commons" % "commons-lang3"   % commonsLangVersion,
      "commons-io"         % "commons-io"      % commonsIoVersion,
      "org.scalatest"     %% "scalatest"       % scalatestVersion,
      "junit"              % "junit"           % junitVersion,
      "com.github.sbt"     % "junit-interface" % junitIfVersion,
      "org.slf4j"          % "slf4j-api"       % slf4jVersion
    ),
    packageOptions := Seq(
      Package.ManifestAttributes(
        (
          "Automatic-Module-Name",
          javaModuleName.value
        )
      )
    ),
    Compile / exportedModule := (Compile / exportedModuleBin).value,
    Compile / exportedModuleBin := (Compile / packageBin).value
  )
  .dependsOn(`logging-service-logback`)

lazy val searcher = project
  .in(file("lib/scala/searcher"))
  .enablePlugins(JPMSPlugin)
  .configs(Test)
  .settings(
    frgaalJavaCompilerSetting,
    scalaModuleDependencySetting,
    compileOrder := CompileOrder.ScalaThenJava,
    annotationProcSetting,
    libraryDependencies ++= jmh ++ Seq(
      "org.scalatest" %% "scalatest" % scalatestVersion % Test
    ) ++ logbackTest,
    Compile / internalModuleDependencies := Seq(
      (`polyglot-api` / Compile / exportedModule).value
    )
  )
  .configs(Benchmark)
  .settings(
    inConfig(Benchmark)(Defaults.testSettings),
    Benchmark / fork := true
  )
  .dependsOn(testkit % Test)
  .dependsOn(`polyglot-api`)

lazy val `ydoc-server` = project
  .in(file("lib/java/ydoc-server"))
  .enablePlugins(JPMSPlugin)
  .configs(Test)
  .settings(
    frgaalJavaCompilerSetting,
    javaModuleName := "org.enso.ydoc",
    Compile / exportJars := true,
    crossPaths := false,
    autoScalaLibrary := false,
    Test / fork := true,
    commands += WithDebugCommand.withDebug,
    Compile / moduleDependencies ++= {
      GraalVM.modules ++ GraalVM.jsPkgs ++ GraalVM.chromeInspectorPkgs ++ helidon ++ logbackPkg ++ Seq(
        "org.slf4j" % "slf4j-api" % slf4jVersion
      )
    },
    Compile / internalModuleDependencies := Seq(
      (`syntax-rust-definition` / Compile / exportedModule).value,
      (`profiling-utils` / Compile / exportedModule).value
    ),
    libraryDependencies ++= Seq(
      "org.graalvm.truffle"        % "truffle-api"                 % graalMavenPackagesVersion % "provided",
      "org.graalvm.polyglot"       % "inspect"                     % graalMavenPackagesVersion % "runtime",
      "org.graalvm.polyglot"       % "js"                          % graalMavenPackagesVersion % "runtime",
      "org.slf4j"                  % "slf4j-api"                   % slf4jVersion,
      "io.helidon.webclient"       % "helidon-webclient-websocket" % helidonVersion,
      "io.helidon.webserver"       % "helidon-webserver-websocket" % helidonVersion,
      "junit"                      % "junit"                       % junitVersion              % Test,
      "com.github.sbt"             % "junit-interface"             % junitIfVersion            % Test,
      "com.fasterxml.jackson.core" % "jackson-databind"            % jacksonVersion            % Test
    ),
    libraryDependencies ++= {
      GraalVM.modules ++ GraalVM.jsPkgs ++ GraalVM.chromeInspectorPkgs ++ helidon
    }
  )
  // `Compile/run` settings are necessary for the `run` task to work.
  // We add it here for convenience so that one can start ydoc-server directly
  // with `ydoc-server/run` task.
  .settings(
    Compile / run / fork := true,
    Compile / run / connectInput := true,
    Compile / run / javaOptions := Seq(
      "-ea"
    ),
    // We need to assembly the cmd line options here manually, because we need
    // to add path to this module, and adding that directly to the `modulePath` setting
    // would result in an sbt caught in an infinite recursion.
    //
    Compile / run / javaOptions ++= {
      val mp =
        (Compile / modulePath).value ++ (`profiling-utils` / Compile / modulePath).value
      val jar       = (Compile / exportedProductJars).value.head
      val modName   = javaModuleName.value
      val allMp     = mp ++ Seq(jar.data.absolutePath)
      val mainKlazz = (Compile / mainClass).value.get
      val args = Seq(
        "--module-path",
        allMp.mkString(File.pathSeparator),
        "--module",
        modName + "/" + mainKlazz
      )
      args
    },
    Compile / resourceGenerators +=
      Def
        .task(
          Ydoc.generateJsBundle(
            (ThisBuild / baseDirectory).value,
            baseDirectory.value,
            (Compile / resourceManaged).value,
            streams.value
          )
        )
        .taskValue
  )
  .dependsOn(`syntax-rust-definition`)
  .dependsOn(`logging-service-logback`)
  .dependsOn(`profiling-utils`)

lazy val `persistance` = (project in file("lib/java/persistance"))
  .enablePlugins(JPMSPlugin)
  .settings(
    version := mavenUploadVersion,
    Test / fork := true,
    commands += WithDebugCommand.withDebug,
    frgaalJavaCompilerSetting,
    annotationProcSetting,
    javadocSettings,
    publish / skip := false,
    autoScalaLibrary := false,
    crossPaths := false,
    Compile / javacOptions := ((Compile / javacOptions).value),
    inConfig(Compile)(truffleRunOptionsSettings),
    libraryDependencies ++= Seq(
      "org.slf4j"        % "slf4j-api"               % slf4jVersion,
      "org.netbeans.api" % "org-openide-util-lookup" % netbeansApiVersion,
      "junit"            % "junit"                   % junitVersion   % Test,
      "com.github.sbt"   % "junit-interface"         % junitIfVersion % Test
    ),
    Compile / moduleDependencies ++= Seq(
      "org.slf4j"        % "slf4j-api"               % slf4jVersion,
      "org.netbeans.api" % "org-openide-util-lookup" % netbeansApiVersion
    )
  )
  .dependsOn(`persistance-dsl` % Test)

lazy val `persistance-dsl` = (project in file("lib/java/persistance-dsl"))
  .settings(
    version := mavenUploadVersion,
    frgaalJavaCompilerSetting,
    publish / skip := false,
    autoScalaLibrary := false,
    crossPaths := false,
    javadocSettings,
    Compile / compile / javacOptions := ((Compile / compile / javacOptions).value ++
    // Only run ServiceProvider processor and ignore those defined in META-INF, thus
    // fixing incremental compilation setup
    Seq(
      "-processor",
      "org.netbeans.modules.openide.util.ServiceProviderProcessor"
    )),
    libraryDependencies ++= Seq(
      "org.netbeans.api" % "org-openide-util-lookup" % netbeansApiVersion % "provided"
    )
  )

lazy val `interpreter-dsl` = (project in file("lib/scala/interpreter-dsl"))
  .enablePlugins(JPMSPlugin)
  .settings(
    version := "0.1",
    frgaalJavaCompilerSetting,
    Compile / javacOptions := ((Compile / javacOptions).value ++
    // Only run ServiceProvider processor and ignore those defined in META-INF, thus
    // fixing incremental compilation setup
    Seq(
      "-processor",
      "org.netbeans.modules.openide.util.ServiceProviderProcessor"
    )),
    libraryDependencies ++= Seq(
      "org.apache.commons" % "commons-lang3"           % commonsLangVersion,
      "org.netbeans.api"   % "org-openide-util-lookup" % netbeansApiVersion % "provided",
      "com.google.guava"   % "guava"                   % guavaVersion exclude ("com.google.code.findbugs", "jsr305")
    ),
    Compile / moduleDependencies ++= Seq(
      "org.apache.commons" % "commons-lang3"           % commonsLangVersion,
      "org.netbeans.api"   % "org-openide-util-lookup" % netbeansApiVersion,
      "com.google.guava"   % "guava"                   % guavaVersion
    )
  )

lazy val `interpreter-dsl-test` =
  (project in file("engine/interpreter-dsl-test"))
    .configs(Test)
    .settings(
      version := "0.1",
      frgaalJavaCompilerSetting,
      annotationProcSetting,
      inConfig(Test)(truffleRunOptionsSettings),
      Test / fork := true,
      Test / javaOptions ++= Seq(
        "-Dpolyglotimpl.DisableClassPathIsolation=true"
      ),
      commands += WithDebugCommand.withDebug,
      libraryDependencies ++= Seq(
        "org.graalvm.truffle" % "truffle-api"           % graalMavenPackagesVersion % "provided",
        "org.graalvm.truffle" % "truffle-dsl-processor" % graalMavenPackagesVersion % "provided",
        "junit"               % "junit"                 % junitVersion              % Test,
        "com.github.sbt"      % "junit-interface"       % junitIfVersion            % Test
      )
    )
    .dependsOn(`interpreter-dsl`)
    .dependsOn(`runtime`)
    .dependsOn(`test-utils`)

// ============================================================================
// === Sub-Projects ===========================================================
// ============================================================================

val benchOnlyOptions = if (java.lang.Boolean.getBoolean("bench.compileOnly")) {
  Seq(
    "-Dbench.compileOnly=true"
  )
} else {
  Seq(
    "-Dbench.compileOnly=false"
  )
}

/** Truffle-related settings for test running.
  */
val truffleRunOpts = Seq(
  "-Dpolyglot.compiler.IterativePartialEscape=true",
  "-Dpolyglot.compiler.BackgroundCompilation=false"
)

val truffleRunOptionsSettings = Seq(
  fork := true,
  javaOptions ++= "-ea" +: benchOnlyOptions
)

/** Explicitly provide `application-test.conf` as the resource that should be used for
  * parsing the logging configuration. Explicitly setting `config.resource` prevents
  * the potential conflicts with other *.conf files.
  */
val testLogProviderOptions = Seq(
  "-Dslf4j.provider=org.enso.logging.service.logback.test.provider.TestLogProvider",
  "-Dconfig.resource=application-test.conf"
)

/** engine/common project contains classes that are necessary to configure
  * GraalVM's polyglot context. Most specifically it contains `ContextFactory`.
  * As such it needs to depend on `org.graalvm.polyglot` package. Otherwise
  * its dependencies shall be limited - no JSON & co. please. For purposes
  * of consistently setting up loaders, the module depends on `logging-utils`.
  */
lazy val `engine-common` = project
  .in(file("engine/common"))
  .enablePlugins(JPMSPlugin)
  .settings(
    frgaalJavaCompilerSetting,
    Test / fork := true,
    commands += WithDebugCommand.withDebug,
    Test / envVars ++= distributionEnvironmentOverrides,
    libraryDependencies ++= Seq(
      "org.graalvm.polyglot" % "polyglot" % graalMavenPackagesVersion % "provided"
    ),
    Compile / moduleDependencies ++= {
      Seq(
        "org.graalvm.polyglot" % "polyglot"  % graalMavenPackagesVersion,
        "org.slf4j"            % "slf4j-api" % slf4jVersion
      )
    },
    Compile / internalModuleDependencies := Seq(
      (`logging-utils` / Compile / exportedModule).value,
      (`logging-config` / Compile / exportedModule).value
    )
  )
  .dependsOn(`logging-config`)
  .dependsOn(`logging-utils`)
  .dependsOn(testkit % Test)

lazy val `polyglot-api` = project
  .in(file("engine/polyglot-api"))
  .enablePlugins(JPMSPlugin)
  .settings(
    frgaalJavaCompilerSetting,
    scalaModuleDependencySetting,
    mixedJavaScalaProjectSetting,
    Test / fork := true,
    commands += WithDebugCommand.withDebug,
    Test / envVars ++= distributionEnvironmentOverrides,
    Test / javaOptions ++= Seq(
      "-Dpolyglot.engine.WarnInterpreterOnly=false",
      "-Dpolyglotimpl.DisableClassPathIsolation=true"
    ),
    libraryDependencies ++= Seq(
      "io.circe"                              %% "circe-core"            % circeVersion              % "provided",
      "org.graalvm.sdk"                        % "polyglot-tck"          % graalMavenPackagesVersion % "provided",
      "org.graalvm.truffle"                    % "truffle-api"           % graalMavenPackagesVersion % "provided",
      "com.github.plokhotnyuk.jsoniter-scala" %% "jsoniter-scala-macros" % jsoniterVersion,
      "com.github.plokhotnyuk.jsoniter-scala" %% "jsoniter-scala-core"   % jsoniterVersion,
      "com.google.flatbuffers"                 % "flatbuffers-java"      % flatbuffersVersion,
      "org.scalatest"                         %% "scalatest"             % scalatestVersion          % Test,
      "org.scalacheck"                        %% "scalacheck"            % scalacheckVersion         % Test
    ),
    Compile / moduleDependencies ++= Seq(
      "com.google.flatbuffers" % "flatbuffers-java" % flatbuffersVersion,
      "org.graalvm.sdk"        % "word"             % graalMavenPackagesVersion,
      "org.graalvm.polyglot"   % "polyglot"         % graalMavenPackagesVersion,
      "org.graalvm.sdk"        % "collections"      % graalMavenPackagesVersion,
      "org.graalvm.sdk"        % "nativeimage"      % graalMavenPackagesVersion,
      "org.graalvm.truffle"    % "truffle-api"      % graalMavenPackagesVersion
    ),
    Compile / internalModuleDependencies := Seq(
      (`scala-libs-wrapper` / Compile / exportedModule).value,
      (`engine-common` / Compile / exportedModule).value,
      (`editions` / Compile / exportedModule).value,
      (`pkg` / Compile / exportedModule).value,
      (`logging-utils` / Compile / exportedModule).value,
      (`text-buffer` / Compile / exportedModule).value,
      (`polyglot-api-macros` / Compile / exportedModule).value
    ),
    GenerateFlatbuffers.flatcVersion := flatbuffersVersion,
    Compile / sourceGenerators += GenerateFlatbuffers.task
  )
  .dependsOn(`engine-common`)
  .dependsOn(pkg)
  .dependsOn(`text-buffer`)
  .dependsOn(`logging-utils`)
  .dependsOn(testkit % Test)
  .dependsOn(`polyglot-api-macros`)

lazy val `polyglot-api-macros` = project
  .in(file("engine/polyglot-api-macros"))
  .enablePlugins(JPMSPlugin)
  .settings(
    frgaalJavaCompilerSetting,
    scalaModuleDependencySetting,
    mixedJavaScalaProjectSetting,
    libraryDependencies ++= Seq(
      "com.github.plokhotnyuk.jsoniter-scala" %% "jsoniter-scala-core"   % jsoniterVersion % "provided",
      "com.github.plokhotnyuk.jsoniter-scala" %% "jsoniter-scala-macros" % jsoniterVersion % "provided"
    ),
    Compile / internalModuleDependencies := Seq(
      (`scala-libs-wrapper` / Compile / exportedModule).value
    )
  )

lazy val `language-server` = (project in file("engine/language-server"))
  .enablePlugins(JPMSPlugin)
  .enablePlugins(PackageListPlugin)
  .settings(
    commands += WithDebugCommand.withDebug,
    frgaalJavaCompilerSetting,
    scalaModuleDependencySetting,
    mixedJavaScalaProjectSetting,
    libraryDependencies ++= akka ++ circe ++ bouncyCastle.map(_ % Test) ++ Seq(
      "org.slf4j"                   % "slf4j-api"            % slf4jVersion,
      "com.typesafe.scala-logging" %% "scala-logging"        % scalaLoggingVersion,
      "io.circe"                   %% "circe-generic-extras" % circeGenericExtrasVersion,
      "io.circe"                   %% "circe-literal"        % circeVersion,
      "dev.zio"                    %% "zio"                  % zioVersion,
      "com.google.flatbuffers"      % "flatbuffers-java"     % flatbuffersVersion,
      "commons-io"                  % "commons-io"           % commonsIoVersion,
      "com.github.pureconfig"      %% "pureconfig"           % pureconfigVersion,
      akkaSLF4J,
      akkaTestkit           % Test,
      "com.typesafe.akka"  %% "akka-http-testkit"       % akkaHTTPVersion           % Test,
      "org.scalatest"      %% "scalatest"               % scalatestVersion          % Test,
      "org.scalacheck"     %% "scalacheck"              % scalacheckVersion         % Test,
      "org.graalvm.truffle" % "truffle-api"             % graalMavenPackagesVersion % "provided",
      "org.graalvm.sdk"     % "polyglot-tck"            % graalMavenPackagesVersion % "provided",
      "org.netbeans.api"    % "org-openide-util-lookup" % netbeansApiVersion        % "provided",
      "org.eclipse.jgit"    % "org.eclipse.jgit"        % jgitVersion,
      "org.apache.tika"     % "tika-core"               % tikaVersion               % Test
    ),
    javaModuleName := "org.enso.language.server",
    Compile / moduleDependencies ++=
      Seq(
        "org.graalvm.polyglot"   % "polyglot"         % graalMavenPackagesVersion,
        "org.slf4j"              % "slf4j-api"        % slf4jVersion,
        "commons-cli"            % "commons-cli"      % commonsCliVersion,
        "commons-io"             % "commons-io"       % commonsIoVersion,
        "com.google.flatbuffers" % "flatbuffers-java" % flatbuffersVersion,
        "org.eclipse.jgit"       % "org.eclipse.jgit" % jgitVersion
      ),
    Compile / internalModuleDependencies := Seq(
      (`akka-wrapper` / Compile / exportedModule).value,
      (`zio-wrapper` / Compile / exportedModule).value,
      (`scala-libs-wrapper` / Compile / exportedModule).value,
      (`connected-lock-manager-server` / Compile / exportedModule).value,
      (`language-server-deps-wrapper` / Compile / exportedModule).value,
      (`directory-watcher-wrapper` / Compile / exportedModule).value,
      (`engine-runner-common` / Compile / exportedModule).value,
      (`ydoc-server` / Compile / exportedModule).value,
      (`logging-utils` / Compile / exportedModule).value,
      (`logging-utils-akka` / Compile / exportedModule).value,
      (`logging-service` / Compile / exportedModule).value,
      (`engine-common` / Compile / exportedModule).value,
      (`library-manager` / Compile / exportedModule).value,
      (`polyglot-api` / Compile / exportedModule).value,
      (`json-rpc-server` / Compile / exportedModule).value,
      (`profiling-utils` / Compile / exportedModule).value,
      (`searcher` / Compile / exportedModule).value,
      (`pkg` / Compile / exportedModule).value,
      (`distribution-manager` / Compile / exportedModule).value,
      (`edition-updater` / Compile / exportedModule).value,
      (`editions` / Compile / exportedModule).value,
      (`text-buffer` / Compile / exportedModule).value,
      (`filewatcher` / Compile / exportedModule).value,
      (`version-output` / Compile / exportedModule).value,
      (`semver` / Compile / exportedModule).value,
      (`cli` / Compile / exportedModule).value,
      (`task-progress-notifications` / Compile / exportedModule).value
    ),
    Test / testOptions += Tests
      .Argument(TestFrameworks.ScalaCheck, "-minSuccessfulTests", "1000"),
    Test / envVars ++= distributionEnvironmentOverrides,
    GenerateFlatbuffers.flatcVersion := flatbuffersVersion,
    Compile / sourceGenerators += GenerateFlatbuffers.task
  )
  .configs(Benchmark)
  .settings(
    inConfig(Compile)(truffleRunOptionsSettings),
    inConfig(Benchmark)(Defaults.testSettings),
    bench := (Benchmark / test).value,
    libraryDependencies += "com.storm-enroute" %% "scalameter" % scalameterVersion % "bench",
    testFrameworks ++= List(
      new TestFramework("org.scalameter.ScalaMeterFramework")
    )
  )
  .settings(
    Test / fork := true,
    // These dependencies are here so that we can use them in `--module-path` later on.
    libraryDependencies ++= {
      val necessaryModules =
        GraalVM.modules.map(_.withConfigurations(Some(Test.name))) ++
        GraalVM.langsPkgs.map(_.withConfigurations(Some(Test.name)))
      necessaryModules
    },
    // More dependencies needed for modules for testing
    libraryDependencies ++= ioSentry.map(_ % Test) ++ logbackTest ++ Seq(
      "com.google.protobuf"    % "protobuf-java"                % googleProtobufVersion  % Test,
      "org.reactivestreams"    % "reactive-streams"             % reactiveStreamsVersion % Test,
      "org.jline"              % "jline"                        % jlineVersion           % Test,
      "org.apache.tika"        % "tika-core"                    % tikaVersion            % Test,
      "com.google.flatbuffers" % "flatbuffers-java"             % flatbuffersVersion     % Test,
      "org.netbeans.api"       % "org-netbeans-modules-sampler" % netbeansApiVersion     % Test,
      "org.apache.commons"     % "commons-lang3"                % commonsLangVersion     % Test,
      "org.apache.commons"     % "commons-compress"             % commonsCompressVersion % Test,
      "org.yaml"               % "snakeyaml"                    % snakeyamlVersion       % Test,
      "com.ibm.icu"            % "icu4j"                        % icuVersion             % Test
    ),
    Test / moduleDependencies := {
      GraalVM.modules ++ GraalVM.langsPkgs ++ logbackPkg ++ helidon ++ ioSentry ++ bouncyCastle ++ scalaLibrary ++ scalaCompiler ++ Seq(
        "org.slf4j"              % "slf4j-api"                    % slf4jVersion,
        "org.netbeans.api"       % "org-netbeans-modules-sampler" % netbeansApiVersion,
        "com.google.flatbuffers" % "flatbuffers-java"             % flatbuffersVersion,
        "org.yaml"               % "snakeyaml"                    % snakeyamlVersion,
        "com.typesafe"           % "config"                       % typesafeConfigVersion,
        "org.apache.commons"     % "commons-lang3"                % commonsLangVersion,
        "org.apache.commons"     % "commons-compress"             % commonsCompressVersion,
        "commons-io"             % "commons-io"                   % commonsIoVersion,
        "com.google.protobuf"    % "protobuf-java"                % googleProtobufVersion,
        "org.reactivestreams"    % "reactive-streams"             % reactiveStreamsVersion,
        "org.jline"              % "jline"                        % jlineVersion,
        "org.apache.tika"        % "tika-core"                    % tikaVersion,
        "com.ibm.icu"            % "icu4j"                        % icuVersion,
        "net.java.dev.jna"       % "jna"                          % jnaVersion,
        "org.netbeans.api"       % "org-openide-util-lookup"      % netbeansApiVersion
      )
    },
    Test / internalModuleDependencies := Seq(
      (Compile / exportedModule).value,
      (`runtime` / Compile / exportedModule).value,
      (`runtime-instrument-common` / Compile / exportedModule).value,
      (`runtime-instrument-runtime-server` / Compile / exportedModule).value,
      (`runtime-instrument-repl-debugger` / Compile / exportedModule).value,
      (`runtime-instrument-id-execution` / Compile / exportedModule).value,
      (`runtime-language-epb` / Compile / exportedModule).value,
      (`ydoc-server` / Compile / exportedModule).value,
      (`syntax-rust-definition` / Compile / exportedModule).value,
      (`profiling-utils` / Compile / exportedModule).value,
      (`logging-service-logback` / Compile / exportedModule).value,
      (`logging-service-logback` / Test / exportedModule).value,
      (`version-output` / Compile / exportedModule).value,
      (`scala-libs-wrapper` / Compile / exportedModule).value,
      (`akka-wrapper` / Compile / exportedModule).value,
      (`language-server-deps-wrapper` / Compile / exportedModule).value,
      (`fansi-wrapper` / Compile / exportedModule).value,
      (`text-buffer` / Compile / exportedModule).value,
      (`runtime-suggestions` / Compile / exportedModule).value,
      (`runtime-parser` / Compile / exportedModule).value,
      (`runtime-compiler` / Compile / exportedModule).value,
      (`polyglot-api` / Compile / exportedModule).value,
      (`polyglot-api-macros` / Compile / exportedModule).value,
      (`pkg` / Compile / exportedModule).value,
      (`logging-utils` / Compile / exportedModule).value,
      (`connected-lock-manager` / Compile / exportedModule).value,
      (`library-manager` / Compile / exportedModule).value,
      (`persistance` / Compile / exportedModule).value,
      (`interpreter-dsl` / Compile / exportedModule).value,
      (`engine-common` / Compile / exportedModule).value,
      (`edition-updater` / Compile / exportedModule).value,
      (`editions` / Compile / exportedModule).value,
      (`distribution-manager` / Compile / exportedModule).value,
      (`common-polyglot-core-utils` / Compile / exportedModule).value,
      (`cli` / Compile / exportedModule).value,
      (`refactoring-utils` / Compile / exportedModule).value,
      (`scala-yaml` / Compile / exportedModule).value,
      (`semver` / Compile / exportedModule).value,
      (`downloader` / Compile / exportedModule).value,
      (`logging-config` / Compile / exportedModule).value,
      (`logging-service` / Compile / exportedModule).value,
      (`task-progress-notifications` / Compile / exportedModule).value
    ),
    Test / javaOptions ++= testLogProviderOptions,
    Test / patchModules := {
      // Patch test-classes into the runtime module. This is standard way to deal with the
      // split package problem in unit tests. For example, Maven's surefire plugin does this.
      val testClassesDir = (Test / productDirectories).value.head
      // Patching with sources is useful for compilation, patching with compiled classes for runtime.
      val javaSrcDir = (Test / javaSource).value
      Map(
        javaModuleName.value -> Seq(javaSrcDir, testClassesDir)
      )
    },
    Test / addModules := Seq(
      javaModuleName.value,
      (`syntax-rust-definition` / javaModuleName).value,
      (`profiling-utils` / javaModuleName).value,
      (`ydoc-server` / javaModuleName).value,
      (`library-manager` / javaModuleName).value
    ),
    Test / addReads := {
      // We patched the test-classes into the runtime module. These classes access some stuff from
      // unnamed module. Thus, let's add ALL-UNNAMED.
      Map(
        javaModuleName.value -> Seq(
          "ALL-UNNAMED",
          "org.bouncycastle.provider"
        )
      )
    },
    Test / addExports := {
      val profModName       = (`profiling-utils` / javaModuleName).value
      val downloaderModName = (`downloader` / javaModuleName).value
      val exports = Map(
        profModName + "/org.enso.profiling.snapshot"       -> Seq("ALL-UNNAMED"),
        downloaderModName + "/org.enso.downloader.archive" -> Seq("ALL-UNNAMED")
      )

      // Make sure that all the packages in test source directory are exported
      // to all unnamed modules
      val testPkgs = (Test / packages).value
      val testPkgsExports = testPkgs.map { pkg =>
        javaModuleName.value + "/" + pkg -> Seq("ALL-UNNAMED")
      }.toMap
      exports ++ testPkgsExports
    }
  )
  .settings(
    Test / envVars ++= Map(
      "ENSO_EDITION_PATH" -> file("distribution/editions").getCanonicalPath
    )
  )
  .dependsOn(`json-rpc-server-test` % Test)
  .dependsOn(`json-rpc-server`)
  .dependsOn(`task-progress-notifications`)
  .dependsOn(`library-manager`)
  .dependsOn(`connected-lock-manager-server`)
  .dependsOn(`edition-updater`)
  .dependsOn(`engine-runner-common`)
  .dependsOn(`logging-utils-akka`)
  .dependsOn(`logging-service`)
  .dependsOn(`polyglot-api`)
  .dependsOn(`searcher`)
  .dependsOn(`text-buffer`)
  .dependsOn(`version-output`)
  .dependsOn(pkg)
  .dependsOn(`profiling-utils`)
  .dependsOn(filewatcher)
  .dependsOn(testkit % Test)
  .dependsOn(`logging-service-logback` % "test->test")
  .dependsOn(`library-manager-test` % Test)
  .dependsOn(`runtime-version-manager-test` % Test)
  .dependsOn(`ydoc-server`)

lazy val cleanInstruments = taskKey[Unit](
  "Cleans fragile class files to force a full recompilation and preserve" +
  "consistency of instrumentation configuration."
)

/** Overrides for the environment variables related to the distribution, so that
  * a local installation does not interfere with runtime tests.
  */
val distributionEnvironmentOverrides = {
  val fakeDir = file("target/fake_dir").getAbsolutePath
  Map(
    "ENSO_DATA_DIRECTORY"           -> fakeDir,
    "ENSO_CONFIG_DIRECTORY"         -> fakeDir,
    "ENSO_RUNTIME_DIRECTORY"        -> file("target/run").getAbsolutePath,
    "ENSO_LOG_DIRECTORY"            -> file("target/logs").getAbsolutePath,
    "ENSO_HOME"                     -> fakeDir,
    "ENSO_EDITION_PATH"             -> "",
    "ENSO_LIBRARY_PATH"             -> "",
    "ENSO_AUXILIARY_LIBRARY_CACHES" -> ""
  )
}

val frgaalSourceLevel = FrgaalJavaCompiler.sourceLevel

lazy val truffleDslSuppressWarnsSetting = Seq(
  Compile / javacOptions ++= Seq(
    "-Atruffle.dsl.SuppressWarnings=truffle-inlining"
  )
)

/** Common settings for projects whose sources are processed by some annotation
  * processors. These settings ensure that the generated sources are placed under
  * `(Compile/sourceManaged)` directory, usually pointing to `target/classes/src_managed`.
  */
lazy val annotationProcSetting = Seq(
  Compile / compile / javacOptions ++= Seq(
    "-s",
    (Compile / compile / sourceManaged).value.getAbsolutePath,
    "-Xlint:unchecked"
  ),
  Compile / compile := (Compile / compile)
    .dependsOn(Def.task { (Compile / sourceManaged).value.mkdirs })
    .value,
  // zinc cannot see who is generating the java files so it adds some
  // spurious warning messages. The following setting filters out such
  // spurious warnings.
  // See https://stackoverflow.com/questions/55558849/how-do-i-build-a-mixed-java-scala-project-which-uses-java-annotation-code-genera
  Compile / logManager :=
    sbt.internal.util.CustomLogManager.excludeMsg(
      "Could not determine source for class ",
      Level.Warn
    )
)

lazy val javadocSettings = Seq(
  Compile / doc / javacOptions --= Seq(
    "-deprecation",
    "-g",
    "-Xlint:unchecked",
    "-proc:full"
  ),
  Compile / doc / javacOptions ++= Seq(
    "--snippet-path",
    (Test / javaSource).value.getAbsolutePath
  )
)

/** A setting to replace javac with Frgaal compiler, allowing to use latest Java features in the code
  * and still compile down to JDK 17
  */
lazy val frgaalJavaCompilerSetting: SettingsDefinition =
  customFrgaalJavaCompilerSettings(targetJavaVersion)

lazy val scalaModuleDependencySetting: SettingsDefinition = Seq(
  Compile / moduleDependencies := scalaLibrary
)

lazy val mixedJavaScalaProjectSetting: SettingsDefinition = Seq(
  // See JPMSPlugin docs (Mixed projects)
  excludeFilter := excludeFilter.value || "module-info.java"
)

def customFrgaalJavaCompilerSettings(targetJdk: String) = {
  // There might be slightly different Frgaal compiler configuration for
  // both Compile and Test configurations
  Seq(Compile, Test).flatMap { config =>
    Seq(
      config / compile / compilers := {
        // True if there is module-info.java in the sources, and this is a mixed
        // project, and module-info.java is excluded from the compilation.
        // shouldCompileModuleInfoManually is a settingKey defined only in projects
        // with JPMSPlugin. That's why we have to check first for its existance.
        val settingOpt               = (config / shouldCompileModuleInfoManually).?.value
        val shouldCompileModInfo     = settingOpt.isDefined && settingOpt.get
        val shouldNotLimitModulesOpt = frgaalShouldNotLimitModules.?.value
        val _shouldNotLimitModules   = shouldNotLimitModulesOpt.getOrElse(false)
        val projName                 = projectID.value.name
        FrgaalJavaCompiler.compilers(
          (config / dependencyClasspath).value,
          compilers.value,
          targetJdk,
          shouldCompileModInfo,
          (config / javaSource).value,
          _shouldNotLimitModules
        )
      }
    )
  } ++ Seq(
    // This dependency is needed only so that developers don't download Frgaal manually.
    // Sadly it cannot be placed under plugins either because meta dependencies are not easily
    // accessible from the non-meta build definition.
    libraryDependencies += FrgaalJavaCompiler.frgaal,
    // Ensure that our tooling uses the right Java version for checking the code.
    Compile / javacOptions ++= Seq(
      "-source",
      frgaalSourceLevel,
      "--enable-preview"
    )
  )
}

lazy val instrumentationSettings =
  frgaalJavaCompilerSetting ++ annotationProcSetting ++ Seq(
    version := ensoVersion,
    commands += WithDebugCommand.withDebug,
    Compile / javacOptions --= Seq(
      "-source",
      frgaalSourceLevel,
      "--enable-preview"
    ),
    libraryDependencies ++= Seq(
      "org.graalvm.truffle" % "truffle-api"           % graalMavenPackagesVersion % "provided",
      "org.graalvm.truffle" % "truffle-dsl-processor" % graalMavenPackagesVersion % "provided"
    )
  )

lazy val `runtime-language-epb` =
  (project in file("engine/runtime-language-epb"))
    .enablePlugins(JPMSPlugin)
    .settings(
      frgaalJavaCompilerSetting,
      inConfig(Compile)(truffleRunOptionsSettings),
      truffleDslSuppressWarnsSetting,
      commands += WithDebugCommand.withDebug,
      fork := true,
      Test / javaOptions ++= Seq(),
      instrumentationSettings,
      libraryDependencies ++= Seq(
        "junit"               % "junit"                 % junitVersion              % Test,
        "com.github.sbt"      % "junit-interface"       % junitIfVersion            % Test,
        "org.graalvm.truffle" % "truffle-api"           % graalMavenPackagesVersion % "provided",
        "org.graalvm.truffle" % "truffle-dsl-processor" % graalMavenPackagesVersion % "provided"
      ),
      Compile / moduleDependencies ++= Seq(
        "org.graalvm.truffle"  % "truffle-api" % graalMavenPackagesVersion,
        "org.graalvm.polyglot" % "polyglot"    % graalMavenPackagesVersion,
        "org.graalvm.sdk"      % "collections" % graalMavenPackagesVersion,
        "org.graalvm.sdk"      % "word"        % graalMavenPackagesVersion,
        "org.graalvm.sdk"      % "nativeimage" % graalMavenPackagesVersion
      )
    )

lazy val `runtime-language-arrow` =
  (project in file("engine/runtime-language-arrow"))
    .enablePlugins(JPMSPlugin)
    .settings(
      crossPaths := false,
      autoScalaLibrary := false,
      javaModuleName := "org.enso.interpreter.arrow",
      inConfig(Compile)(truffleRunOptionsSettings),
      instrumentationSettings,
      libraryDependencies ++= GraalVM.modules ++ Seq(
        "junit"            % "junit"              % junitVersion       % Test,
        "com.github.sbt"   % "junit-interface"    % junitIfVersion     % Test,
        "org.slf4j"        % "slf4j-nop"          % slf4jVersion       % Test,
        "org.slf4j"        % "slf4j-api"          % slf4jVersion       % Test,
        "org.apache.arrow" % "arrow-vector"       % apacheArrowVersion % Test,
        "org.apache.arrow" % "arrow-memory-netty" % apacheArrowVersion % Test
      ),
      javaModuleName := "org.enso.interpreter.arrow",
      Compile / moduleDependencies ++= GraalVM.modules,
      Test / moduleDependencies += projectID.value,
      Test / patchModules := {
        val testClassesDir = (Test / productDirectories).value.head
        Map(javaModuleName.value -> Seq(testClassesDir))
      },
      Test / addModules := Seq(javaModuleName.value),
      Test / javaOptions ++= Seq(
        s"--add-opens=java.base/java.nio=${javaModuleName.value}", // DirectByteBuffer in MemoryUtil init is in-accessible
        "--add-opens=java.base/java.nio=ALL-UNNAMED" // Tests use Apache Arrow
      ),
      Test / addReads := {
        Map(javaModuleName.value -> Seq("ALL-UNNAMED"))
      }
    )

/** `runtime-test-instruments` project contains Truffle instruments that are used solely for testing.
  * It is compiled into an explicit Java module. Note that this project cannot have compile-time dependency on `runtime`
  * project, so if you need access to classes from `runtime`, you need to use reflection.
  */
lazy val `runtime-test-instruments` =
  (project in file("engine/runtime-test-instruments"))
    .enablePlugins(JPMSPlugin)
    .settings(
      inConfig(Compile)(truffleRunOptionsSettings),
      truffleDslSuppressWarnsSetting,
      instrumentationSettings,
      libraryDependencies ++= GraalVM.modules,
      libraryDependencies ++= Seq(
        "org.graalvm.sdk"     % "polyglot-tck"            % graalMavenPackagesVersion,
        "org.graalvm.truffle" % "truffle-tck"             % graalMavenPackagesVersion,
        "org.graalvm.truffle" % "truffle-tck-common"      % graalMavenPackagesVersion,
        "org.graalvm.truffle" % "truffle-tck-tests"       % graalMavenPackagesVersion,
        "org.netbeans.api"    % "org-openide-util-lookup" % netbeansApiVersion % "provided"
      ),
      javaModuleName := "org.enso.runtime.test",
      Compile / moduleDependencies ++= {
        GraalVM.modules ++ Seq(
          "org.graalvm.sdk"     % "polyglot-tck"            % graalMavenPackagesVersion,
          "org.graalvm.truffle" % "truffle-tck"             % graalMavenPackagesVersion,
          "org.graalvm.truffle" % "truffle-tck-common"      % graalMavenPackagesVersion,
          "org.graalvm.truffle" % "truffle-tck-tests"       % graalMavenPackagesVersion,
          "org.netbeans.api"    % "org-openide-util-lookup" % netbeansApiVersion % "provided"
        )
      }
    )

lazy val runtime = (project in file("engine/runtime"))
  .enablePlugins(JPMSPlugin)
  .settings(
    frgaalJavaCompilerSetting,
    scalaModuleDependencySetting,
    mixedJavaScalaProjectSetting,
    annotationProcSetting,
    truffleDslSuppressWarnsSetting,
    version := ensoVersion,
    commands += WithDebugCommand.withDebug,
    inConfig(Compile)(truffleRunOptionsSettings),
    libraryDependencies ++= GraalVM.langsPkgs ++ Seq(
      "org.apache.commons"   % "commons-lang3"           % commonsLangVersion,
      "org.apache.tika"      % "tika-core"               % tikaVersion,
      "com.lihaoyi"         %% "fansi"                   % fansiVersion,
      "org.graalvm.polyglot" % "polyglot"                % graalMavenPackagesVersion % "provided",
      "org.graalvm.sdk"      % "polyglot-tck"            % graalMavenPackagesVersion % "provided",
      "org.graalvm.truffle"  % "truffle-api"             % graalMavenPackagesVersion % "provided",
      "org.graalvm.truffle"  % "truffle-dsl-processor"   % graalMavenPackagesVersion % "provided",
      "org.netbeans.api"     % "org-openide-util-lookup" % netbeansApiVersion        % "provided",
      "org.scalacheck"      %% "scalacheck"              % scalacheckVersion         % Test,
      "org.scalactic"       %% "scalactic"               % scalacticVersion          % Test,
      "org.scalatest"       %% "scalatest"               % scalatestVersion          % Test,
      "junit"                % "junit"                   % junitVersion              % Test,
      "com.github.sbt"       % "junit-interface"         % junitIfVersion            % Test,
      "org.hamcrest"         % "hamcrest-all"            % hamcrestVersion           % Test,
      "org.slf4j"            % "slf4j-api"               % slf4jVersion              % Test
    ),
    // Add all GraalVM packages with Runtime scope - we don't need them for compilation,
    // just provide them at runtime (in module-path).
    libraryDependencies ++= {
      val necessaryModules =
        GraalVM.modules.map(_.withConfigurations(Some(Runtime.name)))
      val langs =
        GraalVM.langsPkgs.map(_.withConfigurations(Some(Runtime.name)))
      val tools =
        GraalVM.toolsPkgs.map(_.withConfigurations(Some(Runtime.name)))
      necessaryModules ++ langs ++ tools
    },
    javaModuleName := "org.enso.runtime",
    Compile / moduleDependencies ++= Seq(
      "org.netbeans.api"     % "org-openide-util-lookup" % netbeansApiVersion,
      "org.apache.tika"      % "tika-core"               % tikaVersion,
      "org.slf4j"            % "slf4j-api"               % slf4jVersion,
      "org.graalvm.truffle"  % "truffle-api"             % graalMavenPackagesVersion,
      "org.graalvm.polyglot" % "polyglot"                % graalMavenPackagesVersion,
      "org.graalvm.sdk"      % "collections"             % graalMavenPackagesVersion,
      "org.graalvm.sdk"      % "word"                    % graalMavenPackagesVersion,
      "org.graalvm.sdk"      % "nativeimage"             % graalMavenPackagesVersion,
      "com.ibm.icu"          % "icu4j"                   % icuVersion,
      "org.apache.commons"   % "commons-lang3"           % commonsLangVersion
    ),
    Compile / internalModuleDependencies := Seq(
      (`distribution-manager` / Compile / exportedModule).value,
      (`engine-common` / Compile / exportedModule).value,
      (`library-manager` / Compile / exportedModule).value,
      (`connected-lock-manager` / Compile / exportedModule).value,
      (`logging-utils` / Compile / exportedModule).value,
      (`runtime-compiler` / Compile / exportedModule).value,
      (`runtime-parser` / Compile / exportedModule).value,
      (`runtime-suggestions` / Compile / exportedModule).value,
      (`polyglot-api` / Compile / exportedModule).value,
      (`common-polyglot-core-utils` / Compile / exportedModule).value,
      (`pkg` / Compile / exportedModule).value,
      (`cli` / Compile / exportedModule).value,
      (`editions` / Compile / exportedModule).value,
      (`edition-updater` / Compile / exportedModule).value,
      (`syntax-rust-definition` / Compile / exportedModule).value,
      (`version-output` / Compile / exportedModule).value,
      (`interpreter-dsl` / Compile / exportedModule).value,
      (`persistance` / Compile / exportedModule).value,
      (`text-buffer` / Compile / exportedModule).value,
      (`scala-libs-wrapper` / Compile / exportedModule).value,
      (`fansi-wrapper` / Compile / exportedModule).value
    )
  )
  .settings(
    (Runtime / compile) := (Runtime / compile)
      .dependsOn(`std-base` / Compile / packageBin)
      .dependsOn(`enso-test-java-helpers` / Compile / packageBin)
      .dependsOn(`benchmark-java-helpers` / Compile / packageBin)
      .dependsOn(`exploratory-benchmark-java-helpers` / Compile / packageBin)
      .dependsOn(`std-image` / Compile / packageBin)
      .dependsOn(`std-database` / Compile / packageBin)
      .dependsOn(`std-google-api` / Compile / packageBin)
      .dependsOn(`std-table` / Compile / packageBin)
      .dependsOn(`std-aws` / Compile / packageBin)
      .dependsOn(`std-snowflake` / Compile / packageBin)
      .dependsOn(`std-microsoft` / Compile / packageBin)
      .dependsOn(`std-tableau` / Compile / packageBin)
      .value
  )
  .dependsOn(`common-polyglot-core-utils`)
  .dependsOn(`edition-updater`)
  .dependsOn(`interpreter-dsl` % "provided")
  .dependsOn(`persistance-dsl` % "provided")
  .dependsOn(`library-manager`)
  .dependsOn(`logging-truffle-connector`)
  .dependsOn(`polyglot-api`)
  .dependsOn(`text-buffer`)
  .dependsOn(`runtime-compiler`)
  .dependsOn(`runtime-suggestions`)
  .dependsOn(`connected-lock-manager`)
  .dependsOn(testkit % Test)

/** A project holding all the runtime integration tests. These tests require, among other things,
  * the `org.enso.runtime` JPMS module, so it is easier to keep them in a separate project.
  * For standard unit tests, use `runtime/Test`.
  */
lazy val `runtime-integration-tests` =
  (project in file("engine/runtime-integration-tests"))
    .enablePlugins(JPMSPlugin)
    .enablePlugins(PackageListPlugin)
    .settings(
      frgaalJavaCompilerSetting,
      annotationProcSetting,
      commands += WithDebugCommand.withDebug,
      libraryDependencies ++= GraalVM.modules ++ GraalVM.langsPkgs ++ GraalVM.insightPkgs ++ logbackPkg ++ helidon ++ Seq(
        "org.graalvm.polyglot" % "polyglot"                     % graalMavenPackagesVersion % "provided",
        "org.graalvm.sdk"      % "polyglot-tck"                 % graalMavenPackagesVersion % "provided",
        "org.graalvm.truffle"  % "truffle-api"                  % graalMavenPackagesVersion % "provided",
        "org.graalvm.truffle"  % "truffle-dsl-processor"        % graalMavenPackagesVersion % "provided",
        "org.graalvm.truffle"  % "truffle-tck"                  % graalMavenPackagesVersion,
        "org.graalvm.truffle"  % "truffle-tck-common"           % graalMavenPackagesVersion,
        "org.graalvm.truffle"  % "truffle-tck-tests"            % graalMavenPackagesVersion,
        "org.netbeans.api"     % "org-openide-util-lookup"      % netbeansApiVersion,
        "org.netbeans.api"     % "org-netbeans-modules-sampler" % netbeansApiVersion,
        "org.scalacheck"      %% "scalacheck"                   % scalacheckVersion         % Test,
        "org.scalactic"       %% "scalactic"                    % scalacticVersion          % Test,
        "org.scalatest"       %% "scalatest"                    % scalatestVersion          % Test,
        "junit"                % "junit"                        % junitVersion              % Test,
        "com.github.sbt"       % "junit-interface"              % junitIfVersion            % Test,
        "org.hamcrest"         % "hamcrest-all"                 % hamcrestVersion           % Test,
        "org.slf4j"            % "slf4j-api"                    % slf4jVersion
      ),
      Test / fork := true,
      Test / parallelExecution := false,
      Test / logBuffered := false,
      Test / envVars ++= distributionEnvironmentOverrides ++ Map(
        "ENSO_TEST_DISABLE_IR_CACHE" -> "false",
        "ENSO_EDITION_PATH"          -> file("distribution/editions").getCanonicalPath
      ),
      inConfig(Test)(truffleRunOptionsSettings),
      Test / javaOptions ++= Seq(
        "-Dtck.values=java-host,enso",
        "-Dtck.language=enso",
        "-Dtck.inlineVerifierInstrument=false",
        "-Dpolyglot.engine.AllowExperimentalOptions=true"
      ),
      Test / javaOptions ++= testLogProviderOptions,
      Test / moduleDependencies := {
        GraalVM.modules ++ GraalVM.langsPkgs ++ GraalVM.insightPkgs ++ logbackPkg ++ helidon ++ ioSentry ++ scalaLibrary ++ scalaCompiler ++ Seq(
          "org.apache.commons"     % "commons-lang3"                % commonsLangVersion,
          "org.apache.commons"     % "commons-compress"             % commonsCompressVersion,
          "commons-io"             % "commons-io"                   % commonsIoVersion,
          "org.apache.tika"        % "tika-core"                    % tikaVersion,
          "org.slf4j"              % "slf4j-api"                    % slf4jVersion,
          "org.netbeans.api"       % "org-openide-util-lookup"      % netbeansApiVersion,
          "org.netbeans.api"       % "org-netbeans-modules-sampler" % netbeansApiVersion,
          "org.graalvm.sdk"        % "polyglot-tck"                 % graalMavenPackagesVersion,
          "org.graalvm.truffle"    % "truffle-tck"                  % graalMavenPackagesVersion,
          "org.graalvm.truffle"    % "truffle-tck-common"           % graalMavenPackagesVersion,
          "org.graalvm.truffle"    % "truffle-tck-tests"            % graalMavenPackagesVersion,
          "com.ibm.icu"            % "icu4j"                        % icuVersion,
          "org.jline"              % "jline"                        % jlineVersion,
          "com.google.flatbuffers" % "flatbuffers-java"             % flatbuffersVersion,
          "org.yaml"               % "snakeyaml"                    % snakeyamlVersion,
          "com.typesafe"           % "config"                       % typesafeConfigVersion
        )
      },
      Test / internalModuleDependencies := Seq(
        (`runtime` / Compile / exportedModule).value,
        (`runtime-test-instruments` / Compile / exportedModule).value,
        (`runtime-instrument-common` / Compile / exportedModule).value,
        (`runtime-instrument-runtime-server` / Compile / exportedModule).value,
        (`runtime-instrument-repl-debugger` / Compile / exportedModule).value,
        (`runtime-instrument-id-execution` / Compile / exportedModule).value,
        (`runtime-language-epb` / Compile / exportedModule).value,
        (`ydoc-server` / Compile / exportedModule).value,
        (`syntax-rust-definition` / Compile / exportedModule).value,
        (`profiling-utils` / Compile / exportedModule).value,
        (`logging-service-logback` / Compile / exportedModule).value,
        (`logging-service-logback` / Test / exportedModule).value,
        (`version-output` / Compile / exportedModule).value,
        (`scala-libs-wrapper` / Compile / exportedModule).value,
        (`fansi-wrapper` / Compile / exportedModule).value,
        (`text-buffer` / Compile / exportedModule).value,
        (`runtime-suggestions` / Compile / exportedModule).value,
        (`runtime-parser` / Compile / exportedModule).value,
        (`runtime-compiler` / Compile / exportedModule).value,
        (`polyglot-api` / Compile / exportedModule).value,
        (`polyglot-api-macros` / Compile / exportedModule).value,
        (`pkg` / Compile / exportedModule).value,
        (`logging-utils` / Compile / exportedModule).value,
        (`connected-lock-manager` / Compile / exportedModule).value,
        (`library-manager` / Compile / exportedModule).value,
        (`persistance` / Compile / exportedModule).value,
        (`interpreter-dsl` / Compile / exportedModule).value,
        (`engine-common` / Compile / exportedModule).value,
        (`edition-updater` / Compile / exportedModule).value,
        (`editions` / Compile / exportedModule).value,
        (`distribution-manager` / Compile / exportedModule).value,
        (`common-polyglot-core-utils` / Compile / exportedModule).value,
        (`cli` / Compile / exportedModule).value,
        (`refactoring-utils` / Compile / exportedModule).value,
        (`scala-yaml` / Compile / exportedModule).value,
        (`semver` / Compile / exportedModule).value,
        (`downloader` / Compile / exportedModule).value,
        (`logging-config` / Compile / exportedModule).value,
        (`logging-service` / Compile / exportedModule).value
      ),
      Test / patchModules := {
        // Patch test-classes into the runtime module. This is standard way to deal with the
        // split package problem in unit tests. For example, Maven's surefire plugin does this.
        val testClassesDir = (Test / productDirectories).value.head
        // Patching with sources is useful for compilation, patching with compiled classes for runtime.
        val javaSrcDir = (Test / javaSource).value
        //(`logging-service-logback`)
        Map(
          (`runtime` / javaModuleName).value -> Seq(javaSrcDir, testClassesDir)
        )
      },
      // runtime-integration-tests does not have module descriptor on its own, so we have
      // to explicitly add some modules to the resolution.
      Test / addModules := Seq(
        "scala.library",
        (`runtime` / javaModuleName).value,
        (`runtime-test-instruments` / javaModuleName).value,
        (`ydoc-server` / javaModuleName).value,
        (`runtime-instrument-common` / javaModuleName).value,
        (`text-buffer` / javaModuleName).value,
        "truffle.tck.tests"
      ),
      Test / addReads := {
        val runtimeModName = (`runtime` / javaModuleName).value
        val testInstrumentsModName =
          (`runtime-test-instruments` / javaModuleName).value
        Map(
          // We patched the test-classes into the runtime module. These classes access some stuff from
          // unnamed module. Thus, let's add ALL-UNNAMED.
          runtimeModName -> Seq(
            "ALL-UNNAMED",
            testInstrumentsModName,
            (`runtime-instrument-common` / javaModuleName).value,
            (`text-buffer` / javaModuleName).value,
            (`semver` / javaModuleName).value,
            "truffle.tck.tests",
            "org.openide.util.lookup.RELEASE180"
          ),
          testInstrumentsModName -> Seq(runtimeModName)
        )
      },
      Test / addExports := {
        val runtimeModName = (`runtime` / javaModuleName).value
        val exports = Map(
          (`runtime-instrument-common` / javaModuleName).value + "/org.enso.interpreter.instrument.job" -> Seq(
            (`runtime` / javaModuleName).value
          ),
          (`runtime` / javaModuleName).value + "/org.enso.compiler.test" -> Seq(
            "ALL-UNNAMED"
          )
        )
        // Make sure that all the packages in test source directory are exported
        // to all unnamed modules
        val testPkgs = (Test / packages).value
        val testPkgsExports = testPkgs.map { pkg =>
          runtimeModName + "/" + pkg -> Seq("ALL-UNNAMED")
        }.toMap
        exports ++ testPkgsExports
      }
    )
    .dependsOn(`runtime`)
    .dependsOn(`runtime-test-instruments`)
    .dependsOn(`logging-service-logback` % "test->test")
    .dependsOn(testkit % Test)
    .dependsOn(`connected-lock-manager-server`)
    .dependsOn(`test-utils`)

/** A project that holds only benchmarks for `runtime`.
  */
lazy val `runtime-benchmarks` =
  (project in file("engine/runtime-benchmarks"))
    .enablePlugins(JPMSPlugin)
    .enablePlugins(PackageListPlugin)
    .settings(
      frgaalJavaCompilerSetting,
      scalaModuleDependencySetting,
      annotationProcSetting,
      // Note that withDebug command only makes sense if you use `@Fork(0)` in your benchmarks.
      commands += WithDebugCommand.withDebug,
      libraryDependencies ++= GraalVM.modules ++ GraalVM.langsPkgs ++ GraalVM.toolsPkgs ++ helidon ++ ioSentry ++ logbackPkg ++ Seq(
        "org.openjdk.jmh"     % "jmh-core"                     % jmhVersion,
        "org.openjdk.jmh"     % "jmh-generator-annprocess"     % jmhVersion,
        "jakarta.xml.bind"    % "jakarta.xml.bind-api"         % jaxbVersion,
        "com.sun.xml.bind"    % "jaxb-impl"                    % jaxbVersion,
        "org.graalvm.truffle" % "truffle-api"                  % graalMavenPackagesVersion,
        "org.graalvm.truffle" % "truffle-dsl-processor"        % graalMavenPackagesVersion % "provided",
        "org.slf4j"           % "slf4j-api"                    % slf4jVersion,
        "org.slf4j"           % "slf4j-nop"                    % slf4jVersion,
        "org.netbeans.api"    % "org-netbeans-modules-sampler" % netbeansApiVersion
      ),
      mainClass :=
        Some("org.enso.interpreter.bench.benchmarks.RuntimeBenchmarksRunner"),
      javacOptions --= Seq(
        "-source",
        frgaalSourceLevel,
        "--enable-preview"
      ),
      parallelExecution := false,
      Compile / moduleDependencies ++= {
        GraalVM.modules ++ GraalVM.langsPkgs ++ GraalVM.insightPkgs ++ logbackPkg ++ helidon ++ ioSentry ++ scalaCompiler ++ Seq(
          "org.apache.commons"     % "commons-lang3"                % commonsLangVersion,
          "org.apache.commons"     % "commons-compress"             % commonsCompressVersion,
          "commons-io"             % "commons-io"                   % commonsIoVersion,
          "org.apache.tika"        % "tika-core"                    % tikaVersion,
          "org.slf4j"              % "slf4j-api"                    % slf4jVersion,
          "org.slf4j"              % "slf4j-nop"                    % slf4jVersion,
          "org.netbeans.api"       % "org-openide-util-lookup"      % netbeansApiVersion,
          "org.netbeans.api"       % "org-netbeans-modules-sampler" % netbeansApiVersion,
          "com.ibm.icu"            % "icu4j"                        % icuVersion,
          "org.jline"              % "jline"                        % jlineVersion,
          "com.google.flatbuffers" % "flatbuffers-java"             % flatbuffersVersion,
          "org.yaml"               % "snakeyaml"                    % snakeyamlVersion,
          "com.typesafe"           % "config"                       % typesafeConfigVersion,
          // Dependencies for benchmarks-common
          "org.openjdk.jmh"    % "jmh-core"               % jmhVersion, // Automatic module
          "jakarta.xml.bind"   % "jakarta.xml.bind-api"   % jaxbVersion,
          "jakarta.activation" % "jakarta.activation-api" % jaActivationVersion
        )
      },
      Compile / internalModuleDependencies := Seq(
        (`runtime` / Compile / exportedModule).value,
        (`runtime-instrument-common` / Compile / exportedModule).value,
        (`runtime-instrument-runtime-server` / Compile / exportedModule).value,
        (`runtime-instrument-repl-debugger` / Compile / exportedModule).value,
        (`runtime-instrument-id-execution` / Compile / exportedModule).value,
        (`runtime-language-epb` / Compile / exportedModule).value,
        (`runtime-language-arrow` / Compile / exportedModule).value,
        (`ydoc-server` / Compile / exportedModule).value,
        (`benchmarks-common` / Compile / exportedModule).value,
        (`syntax-rust-definition` / Compile / exportedModule).value,
        (`profiling-utils` / Compile / exportedModule).value,
        (`logging-service-logback` / Compile / exportedModule).value,
        (`logging-service-logback` / Test / exportedModule).value,
        (`version-output` / Compile / exportedModule).value,
        (`scala-libs-wrapper` / Compile / exportedModule).value,
        (`fansi-wrapper` / Compile / exportedModule).value,
        (`text-buffer` / Compile / exportedModule).value,
        (`runtime-suggestions` / Compile / exportedModule).value,
        (`runtime-parser` / Compile / exportedModule).value,
        (`runtime-compiler` / Compile / exportedModule).value,
        (`polyglot-api` / Compile / exportedModule).value,
        (`polyglot-api-macros` / Compile / exportedModule).value,
        (`pkg` / Compile / exportedModule).value,
        (`logging-utils` / Compile / exportedModule).value,
        (`connected-lock-manager` / Compile / exportedModule).value,
        (`library-manager` / Compile / exportedModule).value,
        (`persistance` / Compile / exportedModule).value,
        (`interpreter-dsl` / Compile / exportedModule).value,
        (`engine-common` / Compile / exportedModule).value,
        (`edition-updater` / Compile / exportedModule).value,
        (`editions` / Compile / exportedModule).value,
        (`distribution-manager` / Compile / exportedModule).value,
        (`common-polyglot-core-utils` / Compile / exportedModule).value,
        (`cli` / Compile / exportedModule).value,
        (`refactoring-utils` / Compile / exportedModule).value,
        (`scala-yaml` / Compile / exportedModule).value,
        (`semver` / Compile / exportedModule).value,
        (`downloader` / Compile / exportedModule).value,
        (`logging-config` / Compile / exportedModule).value,
        (`logging-service` / Compile / exportedModule).value
      ),
      Compile / addModules := Seq(
        (`runtime` / javaModuleName).value,
        (`benchmarks-common` / javaModuleName).value,
        "org.slf4j.nop"
      ),
      // Benchmark sources are patched into the `org.enso.runtime` module
      Compile / patchModules := {
        val runtimeModName      = (`runtime` / javaModuleName).value
        val javaSrcDir          = (Compile / javaSource).value
        val classesDir          = (Compile / productDirectories).value.head
        val generatedClassesDir = (Compile / sourceManaged).value
        val testUtilsClasses =
          (`test-utils` / Compile / productDirectories).value.head
        Map(
          runtimeModName -> Seq(
            javaSrcDir,
            classesDir,
            testUtilsClasses,
            generatedClassesDir
          )
        )
      },
      // jmh is in unnamed modules
      Compile / addReads := {
        val runtimeModName = (`runtime` / javaModuleName).value
        Map(
          runtimeModName -> Seq(
            "ALL-UNNAMED",
            (`benchmarks-common` / javaModuleName).value
          )
        )
      },
      Compile / addExports := {
        val runtimeModName = (`runtime` / javaModuleName).value
        val pkgs           = (Compile / packages).value
        val pkgsExports = pkgs.map { pkg =>
          runtimeModName + "/" + pkg -> Seq("ALL-UNNAMED")
        }.toMap

        pkgsExports ++ Map(
          "org.slf4j.nop/org.slf4j.nop" -> Seq("org.slf4j")
        )
      },
      javaOptions ++= {
        Seq(
          // To enable logging in benchmarks, add ch.qos.logback module on the modulePath
          "-Dslf4j.provider=org.slf4j.nop.NOPServiceProvider"
        )
      },
      javaOptions ++= benchOnlyOptions,
      javaOptions += "-Xss16M",
      run / fork := true,
      run / connectInput := true,
      bench := Def
        .task {
          (Compile / run).toTask("").tag(Exclusive).value
        }
        .dependsOn(
          buildEngineDistribution
        )
        .value,
      benchOnly := Def.inputTaskDyn {
        import complete.Parsers.spaceDelimited
        val name = spaceDelimited("<name>").parsed match {
          case List(name) => name
          case _          => throw new IllegalArgumentException("Expected one argument.")
        }
        Def.task {
          (Compile / run).toTask(" " + name).value
        }
      }.evaluated
    )
    .dependsOn(`benchmarks-common`)
    .dependsOn(`test-utils`)
    .dependsOn(`runtime`)

lazy val `runtime-parser` =
  (project in file("engine/runtime-parser"))
    .enablePlugins(JPMSPlugin)
    .settings(
      scalaModuleDependencySetting,
      mixedJavaScalaProjectSetting,
      version := mavenUploadVersion,
      javadocSettings,
      publish / skip := false,
      crossPaths := false,
      frgaalJavaCompilerSetting,
      annotationProcSetting,
      commands += WithDebugCommand.withDebug,
      fork := true,
      libraryDependencies ++= Seq(
        "junit"            % "junit"                   % junitVersion       % Test,
        "com.github.sbt"   % "junit-interface"         % junitIfVersion     % Test,
        "org.scalatest"   %% "scalatest"               % scalatestVersion   % Test,
        "org.netbeans.api" % "org-openide-util-lookup" % netbeansApiVersion % "provided"
      ),
      Compile / moduleDependencies ++= Seq(
        "org.netbeans.api" % "org-openide-util-lookup" % netbeansApiVersion
      ),
      Compile / internalModuleDependencies := Seq(
        (`syntax-rust-definition` / Compile / exportedModule).value,
        (`persistance` / Compile / exportedModule).value
      )
    )
    .dependsOn(`syntax-rust-definition`)
    .dependsOn(`persistance`)
    .dependsOn(`persistance-dsl` % "provided")

lazy val `runtime-compiler` =
  (project in file("engine/runtime-compiler"))
    .enablePlugins(JPMSPlugin)
    .enablePlugins(PackageListPlugin)
    .settings(
      frgaalJavaCompilerSetting,
      scalaModuleDependencySetting,
      mixedJavaScalaProjectSetting,
      annotationProcSetting,
      commands += WithDebugCommand.withDebug,
      javaModuleName := "org.enso.runtime.compiler",
      (Test / fork) := true,
      libraryDependencies ++= Seq(
        "junit"                % "junit"                   % junitVersion              % Test,
        "com.github.sbt"       % "junit-interface"         % junitIfVersion            % Test,
        "org.scalatest"       %% "scalatest"               % scalatestVersion          % Test,
        "org.netbeans.api"     % "org-openide-util-lookup" % netbeansApiVersion        % "provided",
        "org.yaml"             % "snakeyaml"               % snakeyamlVersion          % Test,
        "org.jline"            % "jline"                   % jlineVersion              % Test,
        "com.typesafe"         % "config"                  % typesafeConfigVersion     % Test,
        "org.graalvm.polyglot" % "polyglot"                % graalMavenPackagesVersion % Test
      ),
      Compile / moduleDependencies ++= Seq(
        "org.slf4j"        % "slf4j-api"               % slf4jVersion,
        "org.netbeans.api" % "org-openide-util-lookup" % netbeansApiVersion
      ),
      Compile / internalModuleDependencies := Seq(
        (`engine-common` / Compile / exportedModule).value,
        (`pkg` / Compile / exportedModule).value,
        (`runtime-parser` / Compile / exportedModule).value,
        (`syntax-rust-definition` / Compile / exportedModule).value,
        (`persistance` / Compile / exportedModule).value,
        (`editions` / Compile / exportedModule).value
      ),
      Test / moduleDependencies := {
        (Compile / moduleDependencies).value ++ scalaLibrary ++ scalaCompiler ++ Seq(
          "org.apache.commons"   % "commons-compress" % commonsCompressVersion,
          "org.yaml"             % "snakeyaml"        % snakeyamlVersion,
          "org.jline"            % "jline"            % jlineVersion,
          "com.typesafe"         % "config"           % typesafeConfigVersion,
          "org.graalvm.polyglot" % "polyglot"         % graalMavenPackagesVersion
        )
      },
      Test / internalModuleDependencies := {
        val compileDeps = (Compile / internalModuleDependencies).value
        compileDeps ++ Seq(
          (Compile / exportedModule).value,
          (`scala-libs-wrapper` / Compile / exportedModule).value,
          (`version-output` / Compile / exportedModule).value,
          (`scala-yaml` / Compile / exportedModule).value,
          (`logging-config` / Compile / exportedModule).value,
          (`logging-utils` / Compile / exportedModule).value,
          (`semver` / Compile / exportedModule).value
        )
      },
      Test / addModules := Seq(
        javaModuleName.value
      ),
      Test / patchModules := {
        val testClassDir = (Test / productDirectories).value.head
        Map(
          javaModuleName.value -> Seq(
            testClassDir
          )
        )
      },
      Test / addExports := {
        val modName  = javaModuleName.value
        val testPkgs = (Test / packages).value
        val testPkgsExports = testPkgs.map { pkg =>
          modName + "/" + pkg -> Seq("ALL-UNNAMED")
        }.toMap

        testPkgsExports
      },
      Test / addReads := {
        Map(javaModuleName.value -> Seq("ALL-UNNAMED"))
      }
    )
    .dependsOn(`runtime-parser`)
    .dependsOn(pkg)
    .dependsOn(`engine-common`)
    .dependsOn(editions)
    .dependsOn(`persistance-dsl` % "provided")

lazy val `runtime-suggestions` =
  (project in file("engine/runtime-suggestions"))
    .enablePlugins(JPMSPlugin)
    .settings(
      frgaalJavaCompilerSetting,
      scalaModuleDependencySetting,
      mixedJavaScalaProjectSetting,
      (Test / fork) := true,
      libraryDependencies ++= Seq(
        "junit"            % "junit"                   % junitVersion       % Test,
        "com.github.sbt"   % "junit-interface"         % junitIfVersion     % Test,
        "org.scalatest"   %% "scalatest"               % scalatestVersion   % Test,
        "org.netbeans.api" % "org-openide-util-lookup" % netbeansApiVersion % "provided"
      ),
      Compile / internalModuleDependencies := Seq(
        (`pkg` / Compile / exportedModule).value,
        (`polyglot-api` / Compile / exportedModule).value,
        (`runtime-compiler` / Compile / exportedModule).value,
        (`runtime-parser` / Compile / exportedModule).value,
        (`text-buffer` / Compile / exportedModule).value
      )
    )
    .dependsOn(`runtime-compiler`)
    .dependsOn(`polyglot-api`)

lazy val `runtime-instrument-common` =
  (project in file("engine/runtime-instrument-common"))
    .enablePlugins(JPMSPlugin)
    .configs(Benchmark)
    .settings(
      frgaalJavaCompilerSetting,
      scalaModuleDependencySetting,
      mixedJavaScalaProjectSetting,
      inConfig(Compile)(truffleRunOptionsSettings),
      inConfig(Benchmark)(Defaults.testSettings),
      instrumentationSettings,
      Test / javaOptions ++= Seq(
        "-Dpolyglotimpl.DisableClassPathIsolation=true"
      ),
      bench := (Benchmark / test).tag(Exclusive).value,
      Benchmark / parallelExecution := false,
      (Benchmark / javaOptions) :=
        (LocalProject("std-benchmarks") / Compile / javaOptions).value,
      Test / fork := true,
      Test / envVars ++= distributionEnvironmentOverrides ++ Map(
        "ENSO_TEST_DISABLE_IR_CACHE" -> "false"
      ),
      libraryDependencies ++= Seq(
        "junit"          % "junit"           % junitVersion     % Test,
        "com.github.sbt" % "junit-interface" % junitIfVersion   % Test,
        "org.scalatest" %% "scalatest"       % scalatestVersion % Test
      ),
      javaModuleName := "org.enso.runtime.instrument.common",
      Compile / moduleDependencies ++= Seq(
        "org.graalvm.truffle"  % "truffle-api" % graalMavenPackagesVersion,
        "org.graalvm.polyglot" % "polyglot"    % graalMavenPackagesVersion,
        "org.graalvm.sdk"      % "collections" % graalMavenPackagesVersion,
        "org.graalvm.sdk"      % "nativeimage" % graalMavenPackagesVersion,
        "org.graalvm.sdk"      % "word"        % graalMavenPackagesVersion,
        "org.slf4j"            % "slf4j-api"   % slf4jVersion
      ),
      Compile / internalModuleDependencies := Seq(
        (`cli` / Compile / exportedModule).value,
        (`distribution-manager` / Compile / exportedModule).value,
        (`connected-lock-manager` / Compile / exportedModule).value,
        (`logging-utils` / Compile / exportedModule).value,
        (`editions` / Compile / exportedModule).value,
        (`engine-common` / Compile / exportedModule).value,
        (`refactoring-utils` / Compile / exportedModule).value,
        (`runtime` / Compile / exportedModule).value,
        (`runtime-compiler` / Compile / exportedModule).value,
        (`runtime-parser` / Compile / exportedModule).value,
        (`runtime-suggestions` / Compile / exportedModule).value,
        (`text-buffer` / Compile / exportedModule).value,
        (`pkg` / Compile / exportedModule).value,
        (`polyglot-api` / Compile / exportedModule).value,
        (`scala-libs-wrapper` / Compile / exportedModule).value
      )
    )
    .dependsOn(`refactoring-utils`)
    .dependsOn(`runtime` % "compile->compile;runtime->runtime;bench->bench")

lazy val `runtime-instrument-id-execution` =
  (project in file("engine/runtime-instrument-id-execution"))
    .enablePlugins(JPMSPlugin)
    .settings(
      frgaalJavaCompilerSetting,
      inConfig(Compile)(truffleRunOptionsSettings),
      Compile / forceModuleInfoCompilation := true,
      instrumentationSettings,
      Compile / moduleDependencies ++= Seq(
        "org.graalvm.truffle"  % "truffle-api" % graalMavenPackagesVersion,
        "org.graalvm.polyglot" % "polyglot"    % graalMavenPackagesVersion,
        "org.graalvm.sdk"      % "collections" % graalMavenPackagesVersion,
        "org.graalvm.sdk"      % "word"        % graalMavenPackagesVersion,
        "org.graalvm.sdk"      % "nativeimage" % graalMavenPackagesVersion
      ),
      Compile / internalModuleDependencies := Seq(
        (`runtime` / Compile / exportedModule).value,
        (`runtime-compiler` / Compile / exportedModule).value,
        (`polyglot-api` / Compile / exportedModule).value
      )
    )
    .dependsOn(`runtime`)
    .dependsOn(`runtime-instrument-common`)

lazy val `runtime-instrument-repl-debugger` =
  (project in file("engine/runtime-instrument-repl-debugger"))
    .enablePlugins(JPMSPlugin)
    .settings(
      scalaModuleDependencySetting,
      inConfig(Compile)(truffleRunOptionsSettings),
      Compile / forceModuleInfoCompilation := true,
      instrumentationSettings,
      Compile / moduleDependencies ++= Seq(
        "org.graalvm.truffle"  % "truffle-api" % graalMavenPackagesVersion,
        "org.graalvm.polyglot" % "polyglot"    % graalMavenPackagesVersion,
        "org.graalvm.sdk"      % "collections" % graalMavenPackagesVersion,
        "org.graalvm.sdk"      % "word"        % graalMavenPackagesVersion,
        "org.graalvm.sdk"      % "nativeimage" % graalMavenPackagesVersion
      ),
      Compile / internalModuleDependencies := Seq(
        (`runtime-instrument-common` / Compile / exportedModule).value,
        (`engine-common` / Compile / exportedModule).value,
        (`runtime` / Compile / exportedModule).value,
        (`polyglot-api` / Compile / exportedModule).value,
        (`runtime-compiler` / Compile / exportedModule).value,
        (`runtime-parser` / Compile / exportedModule).value
      )
    )
    .dependsOn(`runtime`)
    .dependsOn(`runtime-instrument-common`)

lazy val `runtime-instrument-runtime-server` =
  (project in file("engine/runtime-instrument-runtime-server"))
    .enablePlugins(JPMSPlugin)
    .settings(
      inConfig(Compile)(truffleRunOptionsSettings),
      Compile / forceModuleInfoCompilation := true,
      instrumentationSettings,
      Compile / moduleDependencies ++= Seq(
        "org.graalvm.truffle"  % "truffle-api"             % graalMavenPackagesVersion,
        "org.graalvm.polyglot" % "polyglot"                % graalMavenPackagesVersion,
        "org.graalvm.sdk"      % "collections"             % graalMavenPackagesVersion,
        "org.graalvm.sdk"      % "word"                    % graalMavenPackagesVersion,
        "org.graalvm.sdk"      % "nativeimage"             % graalMavenPackagesVersion,
        "org.netbeans.api"     % "org-openide-util-lookup" % netbeansApiVersion
      ),
      Compile / internalModuleDependencies := Seq(
        (`runtime-instrument-common` / Compile / exportedModule).value,
        (`engine-common` / Compile / exportedModule).value,
        (`distribution-manager` / Compile / exportedModule).value,
        (`runtime` / Compile / exportedModule).value,
        (`polyglot-api` / Compile / exportedModule).value,
        (`runtime-compiler` / Compile / exportedModule).value,
        (`connected-lock-manager` / Compile / exportedModule).value
      )
    )
    .dependsOn(`runtime`)
    .dependsOn(`runtime-instrument-common` % "test->test;compile->compile")

/* Note [Unmanaged Classpath]
 * ~~~~~~~~~~~~~~~~~~~~~~~~~~
 * As the definition of the core primitives in `core_definition` is achieved
 * entirely using the graph macros, this means that the IDE experience for those
 * using these primitives is very poor.
 *
 * To get around this, we want to treat the core definition as a .jar dependency
 * to force the IDE to depend on bytecode for its diagnostics, rather than the
 * source code (as this means it sees the macros expanded). A standard workflow
 * with local publishing would not recompile the definition automatically on
 * changes, so the `unmanagedClasspath` route allows us to get automatic
 * recompilation but still convince the IDE that it is a .jar dependency.
 */

/* The purpose of the `engine-runner-common` project is to contain everything
 * that's needed for the `engine-runner` project to invoke `language-server` when
 * `--server` option is used.
 *
 * As such this project contains (primarily) the `LanguageServerApi`
 * API & SPI class. `engine-runner` project call the `LanguageServerApi` class static method
 * and that method then delegates to an implementation which is supposed to be provided
 * by the `language-server` project.
 *
 * `engine-runner` and `language-server` projects shall be "loosely coupled" - they shouldn't
 * have compile time dependency between each other. All that's needed for them to
 * communicate belongs into `engine-runner-common` project.
 */
lazy val `engine-runner-common` = project
  .in(file("engine/runner-common"))
  .enablePlugins(JPMSPlugin)
  .settings(
    frgaalJavaCompilerSetting,
    scalaModuleDependencySetting,
    compileOrder := CompileOrder.ScalaThenJava, // Note [JPMS Compile order]
    Test / fork := true,
    commands += WithDebugCommand.withDebug,
    Test / envVars ++= distributionEnvironmentOverrides,
    libraryDependencies ++= Seq(
      "org.graalvm.polyglot" % "polyglot"    % graalMavenPackagesVersion % "provided",
      "commons-io"           % "commons-io"  % commonsIoVersion,
      "commons-cli"          % "commons-cli" % commonsCliVersion
    ),
    Compile / moduleDependencies ++= Seq(
      "commons-cli" % "commons-cli" % commonsCliVersion,
      "org.slf4j"   % "slf4j-api"   % slf4jVersion,
      "commons-io"  % "commons-io"  % commonsIoVersion
    ),
    Compile / internalModuleDependencies := Seq(
      (`pkg` / Compile / exportedModule).value,
      (`polyglot-api` / Compile / exportedModule).value,
      (`editions` / Compile / exportedModule).value,
      (`engine-common` / Compile / exportedModule).value,
      (`library-manager` / Compile / exportedModule).value
    )
  )
  .dependsOn(`polyglot-api`)
  .dependsOn(`library-manager`)
  .dependsOn(`edition-updater`)
  .dependsOn(testkit % Test)

lazy val `engine-runner` = project
  .in(file("engine/runner"))
  .enablePlugins(JPMSPlugin)
  .settings(
    frgaalJavaCompilerSetting,
    scalaModuleDependencySetting,
    compileOrder := CompileOrder.JavaThenScala,
    truffleDslSuppressWarnsSetting,
    packageOptions := Seq(
      // The `Multi-Release: true` comes from the `org.xerial/sqlite-jdbc` dependency.
      // But the current version of sbt-assembly does not allow to merge MANIFEST.MF
      // files this way.
      Package.ManifestAttributes(("Multi-Release", "true"))
    ),
    Compile / run / mainClass := Some("org.enso.runner.Main"),
    commands += WithDebugCommand.withDebug,
    inConfig(Compile)(truffleRunOptionsSettings),
    libraryDependencies ++= Seq(
      "org.graalvm.polyglot"    % "polyglot"                % graalMavenPackagesVersion,
      "org.graalvm.sdk"         % "polyglot-tck"            % graalMavenPackagesVersion % Provided,
      "commons-cli"             % "commons-cli"             % commonsCliVersion,
      "com.monovore"           %% "decline"                 % declineVersion,
      "org.jline"               % "jline"                   % jlineVersion,
      "junit"                   % "junit"                   % junitVersion              % Test,
      "com.github.sbt"          % "junit-interface"         % junitIfVersion            % Test,
      "org.hamcrest"            % "hamcrest-all"            % hamcrestVersion           % Test,
      "org.scala-lang.modules" %% "scala-collection-compat" % scalaCollectionCompatVersion
    ),
    Compile / moduleDependencies ++=
      Seq(
        "org.graalvm.polyglot" % "polyglot"    % graalMavenPackagesVersion,
        "org.graalvm.sdk"      % "nativeimage" % graalMavenPackagesVersion,
        "org.graalvm.sdk"      % "word"        % graalMavenPackagesVersion,
        "commons-cli"          % "commons-cli" % commonsCliVersion,
        "org.jline"            % "jline"       % jlineVersion,
        "org.slf4j"            % "slf4j-api"   % slf4jVersion
      ),
    Compile / internalModuleDependencies := Seq(
      (`profiling-utils` / Compile / exportedModule).value,
      (`semver` / Compile / exportedModule).value,
      (`cli` / Compile / exportedModule).value,
      (`distribution-manager` / Compile / exportedModule).value,
      (`editions` / Compile / exportedModule).value,
      (`edition-updater` / Compile / exportedModule).value,
      (`library-manager` / Compile / exportedModule).value,
      (`pkg` / Compile / exportedModule).value,
      (`engine-runner-common` / Compile / exportedModule).value,
      (`runtime-parser` / Compile / exportedModule).value,
      (`version-output` / Compile / exportedModule).value,
      (`engine-common` / Compile / exportedModule).value,
      (`polyglot-api` / Compile / exportedModule).value,
      (`logging-config` / Compile / exportedModule).value,
      (`logging-utils` / Compile / exportedModule).value
    ),
    run / connectInput := true
  )
  .settings(
    NativeImage.smallJdk := Some(buildSmallJdk.value),
    NativeImage.additionalCp := {
      val runnerDeps =
        (Compile / fullClasspath).value.map(_.data.getAbsolutePath)
      val runtimeDeps =
        (`runtime` / Compile / fullClasspath).value.map(_.data.getAbsolutePath)
      val loggingDeps =
        (`logging-service-logback` / Compile / fullClasspath).value.map(
          _.data.getAbsolutePath
        )
      val replDebugInstr =
        (`runtime-instrument-repl-debugger` / Compile / fullClasspath).value
          .map(_.data.getAbsolutePath)
      val runtimeServerInstr =
        (`runtime-instrument-runtime-server` / Compile / fullClasspath).value
          .map(_.data.getAbsolutePath)
      val idExecInstr =
        (`runtime-instrument-id-execution` / Compile / fullClasspath).value
          .map(_.data.getAbsolutePath)
      val epbLang =
        (`runtime-language-epb` / Compile / fullClasspath).value
          .map(_.data.getAbsolutePath)
      val core = (
        runnerDeps ++
          runtimeDeps ++
          loggingDeps ++
          replDebugInstr ++
          runtimeServerInstr ++
          idExecInstr ++
          epbLang
      ).distinct
      val stdLibsJars =
        `base-polyglot-root`.listFiles("*.jar").map(_.getAbsolutePath())
      core ++ stdLibsJars
    },
    buildSmallJdk := {
      val smallJdkDirectory = (target.value / "jdk").getAbsoluteFile()
      if (smallJdkDirectory.exists()) {
        IO.delete(smallJdkDirectory)
      }
      val NI_MODULES =
        "org.graalvm.nativeimage,org.graalvm.nativeimage.builder,org.graalvm.nativeimage.base,org.graalvm.nativeimage.driver,org.graalvm.nativeimage.librarysupport,org.graalvm.nativeimage.objectfile,org.graalvm.nativeimage.pointsto,com.oracle.graal.graal_enterprise,com.oracle.svm.svm_enterprise"
      val JDK_MODULES =
        "jdk.localedata,jdk.httpserver,java.naming,java.net.http"
      val DEBUG_MODULES  = "jdk.jdwp.agent"
      val PYTHON_MODULES = "jdk.security.auth,java.naming"

      val javaHome = Option(System.getProperty("java.home")).map(Paths.get(_))
      val (jlink, modules, libDirs) = javaHome match {
        case None =>
          throw new RuntimeException("Missing java.home variable")
        case Some(jh) =>
          val exec = jh.resolve("bin").resolve("jlink")
          val moduleJars = List(
            "lib/svm/bin/../../graalvm/svm-driver.jar",
            "lib/svm/bin/../builder/native-image-base.jar",
            "lib/svm/bin/../builder/objectfile.jar",
            "lib/svm/bin/../builder/pointsto.jar",
            "lib/svm/bin/../builder/svm-enterprise.jar",
            "lib/svm/bin/../builder/svm.jar",
            "lib/svm/bin/../library-support.jar"
          )
          val targetLibDirs = List("graalvm", "svm", "static", "truffle")
          (
            exec,
            moduleJars.map(jar => jh.resolve(jar).toString),
            targetLibDirs.map(d => jh.resolve("lib").resolve(d))
          )
      }

      var jlinkArgs = Seq(
        "--module-path",
        modules.mkString(File.pathSeparator),
        "--output",
        smallJdkDirectory.toString(),
        "--add-modules",
        s"$NI_MODULES,$JDK_MODULES,$DEBUG_MODULES,$PYTHON_MODULES"
      )
      val exitCode = scala.sys.process.Process(jlink.toString(), jlinkArgs).!
      if (exitCode != 0) {
        throw new RuntimeException(
          s"Failed to execute $jlink ${jlinkArgs.mkString(" ")} - exit code: $exitCode"
        )
      }
      libDirs.foreach(libDir =>
        IO.copyDirectory(
          libDir.toFile,
          smallJdkDirectory.toPath
            .resolve("lib")
            .resolve(libDir.toFile.getName)
            .toFile
        )
      )
      assert(
        smallJdkDirectory.exists(),
        "Directory of small JDK " + smallJdkDirectory + " is not present"
      )
      smallJdkDirectory
    },
    rebuildNativeImage := Def
      .taskDyn {
        NativeImage
          .buildNativeImage(
            "enso",
            targetDir     = engineDistributionRoot.value / "bin",
            staticOnLinux = false,
            additionalOptions = Seq(
              "-Dorg.apache.commons.logging.Log=org.apache.commons.logging.impl.NoOpLog",
              "-H:IncludeResources=.*Main.enso$",
              "-H:+AddAllCharsets",
              "-H:+IncludeAllLocales",
              "-ea",
              // useful perf & debug switches:
              // "-g",
              // "-H:+SourceLevelDebug",
              // "-H:-DeleteLocalSymbols",
              // you may need to set smallJdk := None to use following flags:
              // "--trace-class-initialization=org.enso.syntax2.Parser",
              "-Dnic=nic"
            ),
            mainClass = Some("org.enso.runner.Main"),
            initializeAtRuntime = Seq(
              "org.jline.nativ.JLineLibrary",
              "org.jline.terminal.impl.jna",
              "io.methvin.watchservice.jna.CarbonAPI",
              "zio.internal.ZScheduler$$anon$4",
              "org.enso.runner.Main$",
              "sun.awt",
              "sun.java2d",
              "sun.font",
              "java.awt",
              "com.sun.imageio",
              "com.sun.jna.internal.Cleaner",
              "com.sun.jna.Structure$FFIType",
              "akka.http"
            )
          )
      }
      .dependsOn(NativeImage.additionalCp)
      .dependsOn(NativeImage.smallJdk)
      .dependsOn(
        buildEngineDistribution
      )
      .value,
    buildNativeImage := Def.taskDyn {
      NativeImage
        .incrementalNativeImageBuild(
          rebuildNativeImage,
          "enso",
          targetDir = engineDistributionRoot.value / "bin"
        )
    }.value
  )
  .dependsOn(`version-output`)
  .dependsOn(yaml)
  .dependsOn(pkg)
  .dependsOn(cli)
  .dependsOn(`profiling-utils`)
  .dependsOn(`library-manager`)
  .dependsOn(`edition-updater`)
  .dependsOn(`runtime-parser`)
  .dependsOn(`logging-service`)
  .dependsOn(`logging-service-logback` % Runtime)
  .dependsOn(`engine-runner-common`)
  .dependsOn(`polyglot-api`)
  .dependsOn(`enso-test-java-helpers`)

lazy val buildSmallJdk =
  taskKey[File]("Build a minimal JDK used for native image generation")

lazy val launcher = project
  .in(file("engine/launcher"))
  .configs(Test)
  .settings(
    frgaalJavaCompilerSetting,
    resolvers += Resolver.bintrayRepo("gn0s1s", "releases"),
    commands += WithDebugCommand.withDebug,
    libraryDependencies ++= Seq(
      "com.typesafe.scala-logging" %% "scala-logging"    % scalaLoggingVersion,
      "org.apache.commons"          % "commons-compress" % commonsCompressVersion,
      "org.scalatest"              %% "scalatest"        % scalatestVersion % Test,
      akkaSLF4J
    )
  )
  .settings(
    NativeImage.smallJdk := None,
    NativeImage.additionalCp := Seq.empty,
    rebuildNativeImage := NativeImage
      .buildNativeImage(
        "ensoup",
        staticOnLinux = true,
        additionalOptions = Seq(
          "-Dorg.apache.commons.logging.Log=org.apache.commons.logging.impl.NoOpLog",
          "-H:IncludeResources=.*Main.enso$"
        ),
        includeRuntime = false,
        mainClass      = Some("org.enso.launcher.cli.Main")
      )
      .dependsOn(assembly)
      .dependsOn(VerifyReflectionSetup.run)
      .value,
    buildNativeImage := NativeImage
      .incrementalNativeImageBuild(
        rebuildNativeImage,
        "ensoup"
      )
      .value,
    assembly / test := {},
    assembly / assemblyOutputPath := file("launcher.jar"),
    assembly / assemblyMergeStrategy := {
      case PathList("META-INF", file, xs @ _*) if file.endsWith(".DSA") =>
        MergeStrategy.discard
      case PathList("META-INF", file, xs @ _*) if file.endsWith(".SF") =>
        MergeStrategy.discard
      case PathList("META-INF", "MANIFEST.MF", xs @ _*) =>
        MergeStrategy.discard
      case "application.conf" => MergeStrategy.concat
      case "reference.conf"   => MergeStrategy.concat
      // launcher.jar must not be an explicit Jar module
      case PathList(xs @ _*) if xs.last.contains("module-info") =>
        MergeStrategy.discard
      case x =>
        MergeStrategy.first
    }
  )
  .settings(
    Test / fork := true,
    Test / javaOptions ++= testLogProviderOptions,
    (Test / test) := (Test / test)
      .dependsOn(buildNativeImage)
      .dependsOn(LauncherShimsForTest.prepare())
      .value,
    (Test / testOnly) := (Test / testOnly)
      .dependsOn(buildNativeImage)
      .dependsOn(LauncherShimsForTest.prepare())
      .evaluated,
    Test / fork := true
  )
  .dependsOn(cli)
  .dependsOn(`runtime-version-manager`)
  .dependsOn(`version-output`)
  .dependsOn(pkg)
  .dependsOn(`logging-utils` % "test->test")
  .dependsOn(`logging-service`)
  .dependsOn(`logging-service-logback` % "test->test;runtime->runtime")
  .dependsOn(`distribution-manager` % Test)
  .dependsOn(`runtime-version-manager-test` % Test)

lazy val `distribution-manager` = project
  .in(file("lib/scala/distribution-manager"))
  .enablePlugins(JPMSPlugin)
  .configs(Test)
  .settings(
    frgaalJavaCompilerSetting,
    scalaModuleDependencySetting,
    // Note [JPMS Compile order]
    compileOrder := CompileOrder.ScalaThenJava,
    resolvers += Resolver.bintrayRepo("gn0s1s", "releases"),
    libraryDependencies ++= Seq(
      "com.typesafe.scala-logging" %% "scala-logging" % scalaLoggingVersion,
      "org.yaml"                    % "snakeyaml"     % snakeyamlVersion,
      "commons-io"                  % "commons-io"    % commonsIoVersion,
      "org.scalatest"              %% "scalatest"     % scalatestVersion % Test
    ),
    Compile / moduleDependencies ++= Seq(
      "org.slf4j" % "slf4j-api" % slf4jVersion,
      "org.yaml"  % "snakeyaml" % snakeyamlVersion
    ),
    Compile / internalModuleDependencies := Seq(
      (`cli` / Compile / exportedModule).value,
      (`logging-utils` / Compile / exportedModule).value,
      (`scala-libs-wrapper` / Compile / exportedModule).value,
      (`scala-yaml` / Compile / exportedModule).value,
      (`semver` / Compile / exportedModule).value
    )
  )
  .dependsOn(editions)
  .dependsOn(cli)
  .dependsOn(pkg)
  .dependsOn(`logging-utils`)

lazy val `test-utils` =
  (project in file("lib/java/test-utils"))
    .settings(
      frgaalJavaCompilerSetting,
      annotationProcSetting,
      libraryDependencies ++= GraalVM.modules,
      libraryDependencies ++= Seq(
        "org.graalvm.truffle" % "truffle-api"           % graalMavenPackagesVersion % "provided",
        "org.graalvm.truffle" % "truffle-dsl-processor" % graalMavenPackagesVersion % "provided"
      ),
      Compile / javacOptions ++= Seq(
        "-s",
        (Compile / sourceManaged).value.getAbsolutePath
      ),
      Compile / compile := (Compile / compile)
        .dependsOn(Def.task { (Compile / sourceManaged).value.mkdirs })
        .value
    )
    .dependsOn(runtime)

lazy val `benchmarks-common` =
  (project in file("lib/java/benchmarks-common"))
    .enablePlugins(JPMSPlugin)
    .settings(
      frgaalJavaCompilerSetting,
      javaModuleName := "org.enso.benchmarks.common",
      libraryDependencies ++= GraalVM.modules ++ Seq(
        "org.openjdk.jmh"  % "jmh-core"                 % jmhVersion,
        "org.openjdk.jmh"  % "jmh-generator-annprocess" % jmhVersion,
        "jakarta.xml.bind" % "jakarta.xml.bind-api"     % jaxbVersion,
        "com.sun.xml.bind" % "jaxb-impl"                % jaxbVersion
      ),
      Compile / moduleDependencies := Seq(
        "org.openjdk.jmh"      % "jmh-core"               % jmhVersion, // Automatic module
        "jakarta.xml.bind"     % "jakarta.xml.bind-api"   % jaxbVersion,
        "jakarta.activation"   % "jakarta.activation-api" % jaActivationVersion,
        "org.graalvm.polyglot" % "polyglot"               % graalMavenPackagesVersion
      ),
      Compile / internalModuleDependencies := Seq(
        (`engine-common` / Compile / exportedModule).value
      )
    )
    .dependsOn(`polyglot-api`)

lazy val `desktop-environment` =
  project
    .in(file("lib/java/desktop-environment"))
    .settings(
      frgaalJavaCompilerSetting,
      libraryDependencies ++= Seq(
        "org.graalvm.sdk" % "graal-sdk"       % graalMavenPackagesVersion % "provided",
        "commons-io"      % "commons-io"      % commonsIoVersion,
        "org.slf4j"       % "slf4j-api"       % slf4jVersion,
        "junit"           % "junit"           % junitVersion              % Test,
        "com.github.sbt"  % "junit-interface" % junitIfVersion            % Test
      )
    )

lazy val `bench-processor` = (project in file("lib/scala/bench-processor"))
  .enablePlugins(JPMSPlugin)
  .settings(
    frgaalJavaCompilerSetting,
    javaModuleName := "org.enso.bench.processor",
    libraryDependencies ++= Seq(
      "jakarta.xml.bind"     % "jakarta.xml.bind-api"     % jaxbVersion,
      "com.sun.xml.bind"     % "jaxb-impl"                % jaxbVersion,
      "org.openjdk.jmh"      % "jmh-core"                 % jmhVersion                % "provided",
      "org.openjdk.jmh"      % "jmh-generator-annprocess" % jmhVersion                % "provided",
      "org.netbeans.api"     % "org-openide-util-lookup"  % netbeansApiVersion        % "provided",
      "org.graalvm.polyglot" % "polyglot"                 % graalMavenPackagesVersion % "provided",
      "junit"                % "junit"                    % junitVersion              % Test,
      "com.github.sbt"       % "junit-interface"          % junitIfVersion            % Test,
      "org.graalvm.truffle"  % "truffle-api"              % graalMavenPackagesVersion % Test
    ),
    Compile / javacOptions := ((Compile / javacOptions).value ++
    // Only run ServiceProvider processor and ignore those defined in META-INF, thus
    // fixing incremental compilation setup
    Seq(
      "-processor",
      "org.netbeans.modules.openide.util.ServiceProviderProcessor"
    )),
    Compile / moduleDependencies := Seq(
      "org.graalvm.polyglot" % "polyglot"                % graalMavenPackagesVersion,
      "org.netbeans.api"     % "org-openide-util-lookup" % netbeansApiVersion
    ),
    Compile / internalModuleDependencies := Seq(
      (`engine-common` / Compile / exportedModule).value,
      (`runtime` / Compile / exportedModule).value,
      (`polyglot-api` / Compile / exportedModule).value,
      (`benchmarks-common` / Compile / exportedModule).value
    ),
    mainClass := Some("org.enso.benchmarks.libs.LibBenchRunner"),
    commands += WithDebugCommand.withDebug,
    (Test / fork) := true,
    (Test / parallelExecution) := false,
    (Test / javaOptions) ++=
      Seq(
        "-Dpolyglot.engine.WarnInterpreterOnly=false",
        "-Dpolyglotimpl.DisableClassPathIsolation=true"
      )
  )
  .dependsOn(`benchmarks-common`)
  .dependsOn(`polyglot-api`)
  .dependsOn(runtime)

lazy val `std-benchmarks` = (project in file("std-bits/benchmarks"))
  .enablePlugins(JPMSPlugin)
  .enablePlugins(PackageListPlugin)
  .settings(
    // Do not pass --limit-modules to frgaal. We need to ensure that the boot module layer
    // (for the annotation processor) contains all the truffle modules, including our
    // `org.enso.runtime` module.
    frgaalShouldNotLimitModules := true,
    frgaalJavaCompilerSetting,
    annotationProcSetting,
    libraryDependencies ++= GraalVM.modules ++ GraalVM.langsPkgs ++ GraalVM.toolsPkgs ++ Seq(
      "org.openjdk.jmh"      % "jmh-core"                 % jmhVersion,
      "org.openjdk.jmh"      % "jmh-generator-annprocess" % jmhVersion,
      "org.graalvm.polyglot" % "polyglot"                 % graalMavenPackagesVersion,
      "org.slf4j"            % "slf4j-api"                % slf4jVersion,
      "org.slf4j"            % "slf4j-nop"                % slf4jVersion
    ),
    commands += WithDebugCommand.withDebug
  )
  .settings(
    parallelExecution := false,
    run / fork := true,
    run / connectInput := true,
    mainClass :=
      (`bench-processor` / mainClass).value,
    Compile / javacOptions ++= Seq(
      "-Xlint:unchecked"
    ),
    // Passing these arguments with -J prefix will force frgaal to put the
    // arguments directly to java, rather than passing them via an argfile.
    // This means that this will correctly form the module boot layer and
    // we will have truffle modules on module-path
    Compile / javacOptions ++= {
      val mp    = (Compile / modulePath).value
      val mpStr = mp.map(_.getAbsolutePath).mkString(File.pathSeparator)
      Seq(
        "-J-Dorg.enso.benchmarks.processor.BenchProcessor.modulePath=" + mpStr
      )
    },
    Compile / javacOptions ++= Seq(
      "-processor",
      "org.enso.benchmarks.processor.BenchProcessor,org.openjdk.jmh.generators.BenchmarkProcessor",
      // There is no Truffle compiler available for annotation processors. Suppress the warning.
      "-J-Dpolyglot.engine.WarnInterpreterOnly=false"
    ),
    Compile / moduleDependencies := {
      (`runtime-benchmarks` / Compile / moduleDependencies).value
    },
    (Compile / internalModuleDependencies) := {
      val runtimeBenchsDeps =
        (`runtime-benchmarks` / Compile / internalModuleDependencies).value
      runtimeBenchsDeps ++ Seq(
        (`bench-processor` / Compile / exportedModule).value,
        (`benchmarks-common` / Compile / exportedModule).value
      )
    },
    Compile / addModules := Seq(
      (`runtime` / javaModuleName).value,
      (`bench-processor` / javaModuleName).value,
      (`benchmarks-common` / javaModuleName).value
    ),
    // std benchmark sources are patch into the `org.enso.runtime` module
    Compile / patchModules := {
      val runtimeModName = (`runtime` / javaModuleName).value
      val javaSrcDir     = (Compile / javaSource).value
      val classesDir     = (Compile / productDirectories).value.head
      Map(
        runtimeModName -> Seq(
          javaSrcDir,
          classesDir
        )
      )
    },
    // jmh is in unnamed modules
    Compile / addReads := {
      val runtimeModName = (`runtime` / javaModuleName).value
      Map(
        runtimeModName -> Seq(
          "ALL-UNNAMED",
          (`benchmarks-common` / javaModuleName).value
        )
      )
    },
    // export all the packages to ALL-UNNAMED
    Compile / addExports := {
      val runtimeModName = (`runtime` / javaModuleName).value
      val pkgs           = (Compile / packages).value
      val pkgsExports = pkgs.map { pkg =>
        runtimeModName + "/" + pkg -> Seq("ALL-UNNAMED")
      }.toMap

      pkgsExports ++ Map(
        "org.slf4j.nop/org.slf4j.nop" -> Seq("org.slf4j")
      )
    },
    javaOptions ++= {
      Seq(
        // To enable logging in benchmarks, add ch.qos.logback module on the modulePath
        //"-Dslf4j.provider=org.slf4j.nop.NOPServiceProvider"
        "-Dslf4j.provider=ch.qos.logback.classic.spi.LogbackServiceProvider"
      )
    },
    javaOptions ++= benchOnlyOptions
  )
  .settings(
    bench := Def
      .task {
        (Compile / run).toTask("").tag(Exclusive).value
      }
      .dependsOn(
        buildEngineDistribution
      )
      .value,
    benchOnly := Def.inputTaskDyn {
      import complete.Parsers.spaceDelimited
      val name = spaceDelimited("<name>").parsed match {
        case List(name) => name
        case _          => throw new IllegalArgumentException("Expected one argument.")
      }
      Def.task {
        (Compile / run).toTask(" " + name).value
      }
    }.evaluated
  )
  .dependsOn(`bench-processor`)
  .dependsOn(`ydoc-server`)
  .dependsOn(`runtime-language-arrow`)
  .dependsOn(`syntax-rust-definition`)
  .dependsOn(`profiling-utils`)
  .dependsOn(`std-table` % "provided")
  .dependsOn(`std-base` % "provided")
  .dependsOn(`benchmark-java-helpers` % "provided")

lazy val editions = project
  .in(file("lib/scala/editions"))
  .enablePlugins(JPMSPlugin)
  .configs(Test)
  .settings(
    frgaalJavaCompilerSetting,
    scalaModuleDependencySetting,
    compileOrder := CompileOrder.ScalaThenJava, // Note [JPMS Compile order]
    libraryDependencies ++= Seq(
      "io.circe"      %% "circe-core" % circeVersion     % "provided",
      "org.yaml"       % "snakeyaml"  % snakeyamlVersion % "provided",
      "org.scalatest" %% "scalatest"  % scalatestVersion % Test
    ),
    Compile / moduleDependencies ++= Seq(
      "org.yaml" % "snakeyaml" % snakeyamlVersion
    ),
    Compile / internalModuleDependencies := Seq(
      (`scala-yaml` / Compile / exportedModule).value,
      (`version-output` / Compile / exportedModule).value,
      (`semver` / Compile / exportedModule).value,
      (`scala-libs-wrapper` / Compile / exportedModule).value
    )
  )
  .settings(
    (Compile / compile) := (Compile / compile)
      .dependsOn(
        Def.task {
          Editions.writeEditionConfig(
            editionsRoot   = file("distribution") / "editions",
            ensoVersion    = ensoVersion,
            editionName    = currentEdition,
            libraryVersion = stdLibVersion,
            log            = streams.value.log
          )
        }
      )
      .value,
    cleanFiles += baseDirectory.value / ".." / ".." / "distribution" / "editions"
  )
  .dependsOn(semver)
  .dependsOn(`version-output`)
  .dependsOn(testkit % Test)

lazy val semver = project
  .in(file("lib/scala/semver"))
  .enablePlugins(JPMSPlugin)
  .configs(Test)
  .settings(
    frgaalJavaCompilerSetting,
    scalaModuleDependencySetting,
    // Note [JPMS Compile order]
    compileOrder := CompileOrder.JavaThenScala,
    javaModuleName := "org.enso.semver",
    libraryDependencies ++= Seq(
      "io.circe"      %% "circe-core"      % circeVersion     % "provided",
      "org.yaml"       % "snakeyaml"       % snakeyamlVersion % "provided",
      "org.scalatest" %% "scalatest"       % scalatestVersion % Test,
      "junit"          % "junit"           % junitVersion     % Test,
      "com.github.sbt" % "junit-interface" % junitIfVersion   % Test
    ),
    Compile / moduleDependencies ++= Seq(
      "org.yaml" % "snakeyaml" % snakeyamlVersion
    ),
    Compile / internalModuleDependencies := Seq(
      (`scala-yaml` / Compile / exportedModule).value
    )
  )
  .settings(
    (Compile / compile) := (Compile / compile)
      .dependsOn(
        Def.task {
          Editions.writeEditionConfig(
            editionsRoot   = file("distribution") / "editions",
            ensoVersion    = ensoVersion,
            editionName    = currentEdition,
            libraryVersion = stdLibVersion,
            log            = streams.value.log
          )
        }
      )
      .value,
    cleanFiles += baseDirectory.value / ".." / ".." / "distribution" / "editions"
  )
  .dependsOn(testkit % Test)
  .dependsOn(`scala-yaml`)

lazy val downloader = (project in file("lib/scala/downloader"))
  .enablePlugins(JPMSPlugin)
  .settings(
    frgaalJavaCompilerSetting,
    scalaModuleDependencySetting,
    mixedJavaScalaProjectSetting,
    // Fork the tests to make sure that the withDebug command works (we can
    // attach debugger to the subprocess)
    (Test / fork) := true,
    commands += WithDebugCommand.withDebug,
    version := "0.1",
    libraryDependencies ++= circe ++ Seq(
      "com.typesafe.scala-logging" %% "scala-logging"    % scalaLoggingVersion,
      "commons-io"                  % "commons-io"       % commonsIoVersion,
      "org.apache.commons"          % "commons-compress" % commonsCompressVersion,
      "org.scalatest"              %% "scalatest"        % scalatestVersion % Test,
      "junit"                       % "junit"            % junitVersion     % Test,
      "com.github.sbt"              % "junit-interface"  % junitIfVersion   % Test,
      "org.hamcrest"                % "hamcrest-all"     % hamcrestVersion  % Test
    ),
    javaModuleName := "org.enso.downloader",
    Compile / moduleDependencies ++= Seq(
      "commons-io"         % "commons-io"       % commonsIoVersion,
      "org.apache.commons" % "commons-compress" % commonsCompressVersion,
      "org.slf4j"          % "slf4j-api"        % slf4jVersion
    ),
    Compile / internalModuleDependencies := Seq(
      (`cli` / Compile / exportedModule).value,
      (`scala-libs-wrapper` / Compile / exportedModule).value
    )
  )
  .dependsOn(cli)
  .dependsOn(`http-test-helper` % "test->test")
  .dependsOn(testkit % Test)

lazy val `edition-updater` = project
  .in(file("lib/scala/edition-updater"))
  .enablePlugins(JPMSPlugin)
  .configs(Test)
  .settings(
    frgaalJavaCompilerSetting,
    scalaModuleDependencySetting,
    compileOrder := CompileOrder.ScalaThenJava, // Note [JPMS Compile order]
    Test / test := (Test / test).tag(simpleLibraryServerTag).value,
    libraryDependencies ++= Seq(
      "com.typesafe.scala-logging" %% "scala-logging" % scalaLoggingVersion,
      "org.scalatest"              %% "scalatest"     % scalatestVersion % Test
    ),
    Compile / internalModuleDependencies := Seq(
      (`distribution-manager` / Compile / exportedModule).value,
      (`editions` / Compile / exportedModule).value
    )
  )
  .dependsOn(editions)
  .dependsOn(downloader)
  .dependsOn(`distribution-manager`)
  .dependsOn(`library-manager-test` % Test)

lazy val `edition-uploader` = project
  .in(file("lib/scala/edition-uploader"))
  .settings(
    frgaalJavaCompilerSetting,
    libraryDependencies ++= Seq(
      "io.circe" %% "circe-core" % circeVersion % "provided"
    )
  )
  .dependsOn(editions)
  .dependsOn(`version-output`)

lazy val `library-manager` = project
  .in(file("lib/scala/library-manager"))
  .enablePlugins(JPMSPlugin)
  .configs(Test)
  .settings(
    frgaalJavaCompilerSetting,
    scalaModuleDependencySetting,
    compileOrder := CompileOrder.ScalaThenJava, // Note [JPMS Compile order]
    libraryDependencies ++= Seq(
      "com.typesafe.scala-logging" %% "scala-logging" % scalaLoggingVersion,
      "org.scalatest"              %% "scalatest"     % scalatestVersion % Test
    ),
    javaModuleName := "org.enso.librarymanager",
    Compile / moduleDependencies ++= Seq(
      "org.yaml"  % "snakeyaml" % snakeyamlVersion,
      "org.slf4j" % "slf4j-api" % slf4jVersion
    ),
    Compile / internalModuleDependencies := Seq(
      (`distribution-manager` / Compile / exportedModule).value,
      (`downloader` / Compile / exportedModule).value,
      (`cli` / Compile / exportedModule).value,
      (`editions` / Compile / exportedModule).value,
      (`pkg` / Compile / exportedModule).value,
      (`semver` / Compile / exportedModule).value,
      (`logging-utils` / Compile / exportedModule).value,
      (`scala-libs-wrapper` / Compile / exportedModule).value,
      (`scala-yaml` / Compile / exportedModule).value
    )
  )
  .dependsOn(`version-output`) // Note [Default Editions]
  .dependsOn(editions)
  .dependsOn(cli)
  .dependsOn(`distribution-manager`)
  .dependsOn(downloader)
  .dependsOn(testkit % Test)

lazy val `library-manager-test` = project
  .in(file("lib/scala/library-manager-test"))
  .enablePlugins(JPMSPlugin)
  .configs(Test)
  .settings(
    frgaalJavaCompilerSetting,
    scalaModuleDependencySetting,
    compileOrder := CompileOrder.ScalaThenJava,
    Test / fork := true,
    commands += WithDebugCommand.withDebug,
    Test / javaOptions ++= testLogProviderOptions,
    Test / test := (Test / test).tag(simpleLibraryServerTag).value,
    libraryDependencies ++= Seq(
      "com.typesafe.scala-logging" %% "scala-logging" % scalaLoggingVersion,
      "org.scalatest"              %% "scalatest"     % scalatestVersion % Test
    ),
    Compile / internalModuleDependencies := Seq(
      (`library-manager` / Compile / exportedModule).value,
      (`cli` / Compile / exportedModule).value,
      (`distribution-manager` / Compile / exportedModule).value,
      (`library-manager` / Compile / exportedModule).value,
      (`process-utils` / Compile / exportedModule).value,
      (`pkg` / Compile / exportedModule).value,
      (`semver` / Compile / exportedModule).value,
      (`downloader` / Compile / exportedModule).value,
      (`editions` / Compile / exportedModule).value,
      (`version-output` / Compile / exportedModule).value,
      (`testkit` / Compile / exportedModule).value
    )
  )
  .dependsOn(`library-manager`)
  .dependsOn(`process-utils`)
  .dependsOn(`logging-utils` % "test->test")
  .dependsOn(testkit)
  .dependsOn(`logging-service-logback` % "test->test")

lazy val `connected-lock-manager` = project
  .in(file("lib/scala/connected-lock-manager"))
  .enablePlugins(JPMSPlugin)
  .configs(Test)
  .settings(
    frgaalJavaCompilerSetting,
    scalaModuleDependencySetting,
    compileOrder := CompileOrder.ScalaThenJava,
    libraryDependencies ++= Seq(
      "com.typesafe.scala-logging" %% "scala-logging" % scalaLoggingVersion,
      "org.scalatest"              %% "scalatest"     % scalatestVersion % Test
    ),
    Compile / internalModuleDependencies := Seq(
      (`distribution-manager` / Compile / exportedModule).value,
      (`polyglot-api` / Compile / exportedModule).value,
      (`scala-libs-wrapper` / Compile / exportedModule).value
    )
  )
  .dependsOn(`distribution-manager`)
  .dependsOn(`connected-lock-manager-server` % "test->test")
  .dependsOn(`polyglot-api`)

/** Unlike `connected-lock-manager` project, has a dependency on akka.
  */
lazy val `connected-lock-manager-server` = project
  .in(file("lib/scala/connected-lock-manager-server"))
  .enablePlugins(JPMSPlugin)
  .configs(Test)
  .settings(
    frgaalJavaCompilerSetting,
    scalaModuleDependencySetting,
    mixedJavaScalaProjectSetting,
    libraryDependencies ++= Seq(
      "com.typesafe.scala-logging" %% "scala-logging" % scalaLoggingVersion,
      akkaActor,
      akkaTestkit      % Test,
      "org.scalatest" %% "scalatest" % scalatestVersion % Test
    ),
    Compile / internalModuleDependencies := Seq(
      (`scala-libs-wrapper` / Compile / exportedModule).value,
      (`akka-wrapper` / Compile / exportedModule).value,
      (`distribution-manager` / Compile / exportedModule).value,
      (`polyglot-api` / Compile / exportedModule).value
    )
  )
  .dependsOn(`distribution-manager`)
  .dependsOn(`polyglot-api`)
  .dependsOn(testkit % Test)

lazy val `runtime-version-manager` = project
  .in(file("lib/scala/runtime-version-manager"))
  .configs(Test)
  .settings(
    frgaalJavaCompilerSetting,
    resolvers += Resolver.bintrayRepo("gn0s1s", "releases"),
    libraryDependencies ++= Seq(
      "com.typesafe.scala-logging" %% "scala-logging"    % scalaLoggingVersion,
      "org.apache.commons"          % "commons-compress" % commonsCompressVersion,
      "org.scalatest"              %% "scalatest"        % scalatestVersion % Test,
      akkaHttp
    )
  )
  .dependsOn(pkg)
  .dependsOn(downloader)
  .dependsOn(cli)
  .dependsOn(`process-utils`)
  .dependsOn(`version-output`)
  .dependsOn(`edition-updater`)
  .dependsOn(`distribution-manager`)

/** `process-utils` provides utilities for correctly managing process execution such as providing
  *  handlers for its stdout/stderr.
  */
lazy val `process-utils` = project
  .in(file("lib/scala/process-utils"))
  .enablePlugins(JPMSPlugin)
  .settings(
    frgaalJavaCompilerSetting,
    scalaModuleDependencySetting,
    compileOrder := CompileOrder.ScalaThenJava
  )

lazy val `runtime-version-manager-test` = project
  .in(file("lib/scala/runtime-version-manager-test"))
  .configs(Test)
  .settings(
    frgaalJavaCompilerSetting,
    libraryDependencies ++= Seq(
      "com.typesafe.scala-logging" %% "scala-logging" % scalaLoggingVersion,
      "org.scalatest"              %% "scalatest"     % scalatestVersion,
      "commons-io"                  % "commons-io"    % commonsIoVersion
    )
  )
  .settings(Test / parallelExecution := false)
  .settings(
    (Test / test) := (Test / test)
      .dependsOn(`locking-test-helper` / assembly)
      .value
  )
  .dependsOn(`runtime-version-manager`)
  .dependsOn(testkit)
  .dependsOn(cli)
  .dependsOn(`distribution-manager`)

lazy val `locking-test-helper` = project
  .in(file("lib/scala/locking-test-helper"))
  .settings(
    frgaalJavaCompilerSetting,
    assembly / test := {},
    assembly / assemblyOutputPath := file("locking-test-helper.jar")
  )

val `std-lib-root` = file("distribution/lib/Standard/")
def stdLibComponentRoot(name: String): File =
  `std-lib-root` / name / stdLibVersion
val `base-polyglot-root`  = stdLibComponentRoot("Base") / "polyglot" / "java"
val `table-polyglot-root` = stdLibComponentRoot("Table") / "polyglot" / "java"
val `image-polyglot-root` = stdLibComponentRoot("Image") / "polyglot" / "java"
val `google-api-polyglot-root` =
  stdLibComponentRoot("Google_Api") / "polyglot" / "java"
val `database-polyglot-root` =
  stdLibComponentRoot("Database") / "polyglot" / "java"
val `std-aws-polyglot-root` =
  stdLibComponentRoot("AWS") / "polyglot" / "java"
val `std-snowflake-polyglot-root` =
  stdLibComponentRoot("Snowflake") / "polyglot" / "java"
val `std-microsoft-polyglot-root` =
  stdLibComponentRoot("Microsoft") / "polyglot" / "java"
val `std-tableau-polyglot-root` =
  stdLibComponentRoot("Tableau") / "polyglot" / "java"

lazy val `std-base` = project
  .in(file("std-bits") / "base")
  .enablePlugins(JPMSPlugin)
  .settings(
    frgaalJavaCompilerSetting,
    autoScalaLibrary := false,
    Compile / compile / compileInputs := (Compile / compile / compileInputs)
      .dependsOn(SPIHelpers.ensureSPIConsistency)
      .value,
    Compile / packageBin / artifactPath :=
      `base-polyglot-root` / "std-base.jar",
    libraryDependencies ++= Seq(
      "org.graalvm.polyglot"       % "polyglot"         % graalMavenPackagesVersion,
      "com.fasterxml.jackson.core" % "jackson-databind" % jacksonVersion
    ),
    modulePath := {
      val updateReport = (Compile / update).value
      val requiredModIds = Seq(
        "org.graalvm.polyglot"       % "polyglot"            % graalMavenPackagesVersion,
        "org.graalvm.sdk"            % "collections"         % graalMavenPackagesVersion,
        "com.ibm.icu"                % "icu4j"               % icuVersion,
        "com.fasterxml.jackson.core" % "jackson-databind"    % jacksonVersion,
        "com.fasterxml.jackson.core" % "jackson-annotations" % jacksonVersion,
        "com.fasterxml.jackson.core" % "jackson-core"        % jacksonVersion
      )
      val externalRequiredMods = JPMSUtils.filterModulesFromUpdate(
        updateReport,
        requiredModIds,
        streams.value.log,
        shouldContainAll = true
      )
      val ourRequiredMods =
        (`common-polyglot-core-utils` / Compile / exportedProducts).value
          .map(_.data)
      externalRequiredMods ++ ourRequiredMods
    },
    Compile / packageBin := Def.task {
      val result = (Compile / packageBin).value
      val _ensureCoreIsCompiled =
        (`common-polyglot-core-utils` / Compile / packageBin).value
      val _ = StdBits
        .copyDependencies(
          `base-polyglot-root`,
          Seq("std-base.jar", "common-polyglot-core-utils.jar"),
          ignoreScalaLibrary = true
        )
        .value
      result
    }.value
  )
  .dependsOn(`common-polyglot-core-utils`)

lazy val `common-polyglot-core-utils` = project
  .in(file("lib/scala/common-polyglot-core-utils"))
  .enablePlugins(JPMSPlugin)
  .settings(
    frgaalJavaCompilerSetting,
    autoScalaLibrary := false,
    Compile / packageBin / artifactPath :=
      `base-polyglot-root` / "common-polyglot-core-utils.jar",
    libraryDependencies ++= Seq(
      "com.ibm.icu"          % "icu4j"    % icuVersion,
      "org.graalvm.polyglot" % "polyglot" % graalMavenPackagesVersion % "provided"
    ),
<<<<<<< HEAD
    modulePath := {
      JPMSUtils.filterModulesFromUpdate(
        (Compile / update).value,
        Seq(
          "com.ibm.icu" % "icu4j" % icuVersion
        ),
        streams.value.log,
        shouldContainAll = true
      )
    }
=======
    Compile / moduleDependencies := Seq(
      "com.ibm.icu" % "icu4j" % icuVersion
    )
>>>>>>> 2fbd0aa9
  )

lazy val `enso-test-java-helpers` = project
  .in(file("test/Base_Tests/polyglot-sources/enso-test-java-helpers"))
  .settings(
    frgaalJavaCompilerSetting,
    autoScalaLibrary := false,
    Compile / packageBin / artifactPath :=
      file("test/Base_Tests/polyglot/java/helpers.jar"),
    libraryDependencies ++= Seq(
      "org.graalvm.polyglot" % "polyglot" % graalMavenPackagesVersion % "provided"
    ),
    Compile / packageBin := Def.task {
      val result          = (Compile / packageBin).value
      val primaryLocation = (Compile / packageBin / artifactPath).value
      val secondaryLocations = Seq(
        file("test/Table_Tests/polyglot/java/helpers.jar")
      )
      secondaryLocations.foreach { target =>
        IO.copyFile(primaryLocation, target)
      }
      result
    }.value
  )
  .dependsOn(`std-base` % "provided")
  .dependsOn(`std-table` % "provided")

lazy val `exploratory-benchmark-java-helpers` = project
  .in(
    file(
      "test/Exploratory_Benchmarks/polyglot-sources/exploratory-benchmark-java-helpers"
    )
  )
  .settings(
    frgaalJavaCompilerSetting,
    autoScalaLibrary := false,
    Compile / packageBin / artifactPath :=
      file(
        "test/Exploratory_Benchmarks/polyglot/java/exploratory-benchmark-java-helpers.jar"
      ),
    libraryDependencies ++= Seq(
      "org.graalvm.polyglot" % "polyglot" % graalMavenPackagesVersion % "provided"
    )
  )
  .dependsOn(`std-base` % "provided")
  .dependsOn(`std-table` % "provided")

lazy val `benchmark-java-helpers` = project
  .in(
    file(
      "test/Benchmarks/polyglot-sources/benchmark-java-helpers"
    )
  )
  .settings(
    frgaalJavaCompilerSetting,
    autoScalaLibrary := false,
    Compile / packageBin / artifactPath :=
      file(
        "test/Benchmarks/polyglot/java/benchmark-java-helpers.jar"
      ),
    libraryDependencies ++= Seq(
      "org.graalvm.sdk" % "graal-sdk" % graalMavenPackagesVersion % "provided"
    )
  )
  .dependsOn(`std-base` % "provided")
  .dependsOn(`std-table` % "provided")

lazy val `std-table` = project
  .in(file("std-bits") / "table")
  .enablePlugins(Antlr4Plugin)
  .enablePlugins(JPMSPlugin)
  .settings(
    frgaalJavaCompilerSetting,
    autoScalaLibrary := false,
    Compile / compile / compileInputs := (Compile / compile / compileInputs)
      .dependsOn(SPIHelpers.ensureSPIConsistency)
      .value,
    Compile / packageBin / artifactPath :=
      `table-polyglot-root` / "std-table.jar",
    Antlr4 / antlr4PackageName := Some("org.enso.table.expressions"),
    Antlr4 / antlr4Version := antlrVersion,
    Antlr4 / antlr4GenVisitor := true,
    Antlr4 / antlr4TreatWarningsAsErrors := true,
    Compile / managedSourceDirectories += {
      (Antlr4 / sourceManaged).value / "main" / "antlr4"
    },
    libraryDependencies ++= Seq(
      "org.graalvm.polyglot"     % "polyglot"                % graalMavenPackagesVersion % "provided",
      "org.netbeans.api"         % "org-openide-util-lookup" % netbeansApiVersion        % "provided",
      "com.univocity"            % "univocity-parsers"       % univocityParsersVersion,
      "org.apache.poi"           % "poi-ooxml"               % poiOoxmlVersion,
      "org.apache.xmlbeans"      % "xmlbeans"                % xmlbeansVersion,
      "org.antlr"                % "antlr4-runtime"          % antlrVersion,
      "org.apache.logging.log4j" % "log4j-to-slf4j"          % "2.18.0" // org.apache.poi uses log4j
    ),
    modulePath := {
      val updateReport = (Compile / update).value
      val requiredModIds = Seq(
        "org.graalvm.polyglot" % "polyglot"          % graalMavenPackagesVersion,
        "org.antlr"            % "antlr4-runtime"    % antlrVersion,
        "com.univocity"        % "univocity-parsers" % univocityParsersVersion,
        "org.apache.poi"       % "poi"               % poiOoxmlVersion,
        "org.apache.poi"       % "poi-ooxml"         % poiOoxmlVersion,
        "org.apache.poi"       % "poi-ooxml-lite"    % poiOoxmlVersion,
        "org.apache.xmlbeans"  % "xmlbeans"          % xmlbeansVersion,
        "org.graalvm.sdk"      % "collections"       % graalMavenPackagesVersion,
        "com.ibm.icu"          % "icu4j"             % icuVersion
      )
      val externalRequiredMods = JPMSUtils.filterModulesFromUpdate(
        updateReport,
        requiredModIds,
        streams.value.log,
        shouldContainAll = true
      )
      val ourRequiredMods =
        (`common-polyglot-core-utils` / Compile / exportedProducts).value
          .map(_.data) ++
        (`std-base` / Compile / exportedProducts).value
          .map(_.data)
      externalRequiredMods ++ ourRequiredMods
    },
    Compile / packageBin := Def.task {
      val result = (Compile / packageBin).value
      val _ = StdBits
        .copyDependencies(
          `table-polyglot-root`,
          Seq("std-table.jar"),
          ignoreScalaLibrary = true
        )
        .value
      result
    }.value
  )
  .dependsOn(`std-base` % "provided")

lazy val `std-image` = project
  .in(file("std-bits") / "image")
  .settings(
    frgaalJavaCompilerSetting,
    autoScalaLibrary := false,
    Compile / compile / compileInputs := (Compile / compile / compileInputs)
      .dependsOn(SPIHelpers.ensureSPIConsistency)
      .value,
    Compile / packageBin / artifactPath :=
      `image-polyglot-root` / "std-image.jar",
    libraryDependencies ++= Seq(
      "org.graalvm.polyglot" % "polyglot"                % graalMavenPackagesVersion % "provided",
      "org.netbeans.api"     % "org-openide-util-lookup" % netbeansApiVersion        % "provided",
      "org.openpnp"          % "opencv"                  % opencvVersion
    ),
    Compile / packageBin := Def.task {
      val result = (Compile / packageBin).value
      val _ = StdBits
        .copyDependencies(
          `image-polyglot-root`,
          Seq("std-image.jar"),
          ignoreScalaLibrary = true
        )
        .value
      result
    }.value
  )
  .dependsOn(`std-base` % "provided")

lazy val `std-google-api` = project
  .in(file("std-bits") / "google-api")
  .settings(
    frgaalJavaCompilerSetting,
    autoScalaLibrary := false,
    Compile / compile / compileInputs := (Compile / compile / compileInputs)
      .dependsOn(SPIHelpers.ensureSPIConsistency)
      .value,
    Compile / packageBin / artifactPath :=
      `google-api-polyglot-root` / "std-google-api.jar",
    libraryDependencies ++= Seq(
      "com.google.api-client" % "google-api-client"          % googleApiClientVersion exclude ("com.google.code.findbugs", "jsr305"),
      "com.google.apis"       % "google-api-services-sheets" % googleApiServicesSheetsVersion exclude ("com.google.code.findbugs", "jsr305"),
      "com.google.analytics"  % "google-analytics-data"      % googleAnalyticsDataVersion exclude ("com.google.code.findbugs", "jsr305")
    ),
    Compile / packageBin := Def.task {
      val result = (Compile / packageBin).value
      val _ = StdBits
        .copyDependencies(
          `google-api-polyglot-root`,
          Seq("std-google-api.jar"),
          ignoreScalaLibrary = true
        )
        .value
      result
    }.value
  )

lazy val `std-database` = project
  .in(file("std-bits") / "database")
  .enablePlugins(JPMSPlugin)
  .settings(
    frgaalJavaCompilerSetting,
    autoScalaLibrary := false,
    Compile / compile / compileInputs := (Compile / compile / compileInputs)
      .dependsOn(SPIHelpers.ensureSPIConsistency)
      .value,
    Compile / packageBin / artifactPath :=
      `database-polyglot-root` / "std-database.jar",
    libraryDependencies ++= Seq(
<<<<<<< HEAD
      "org.graalvm.polyglot" % "polyglot"    % graalMavenPackagesVersion % "provided",
      "org.xerial"           % "sqlite-jdbc" % sqliteVersion,
      "org.postgresql"       % "postgresql"  % "42.4.0"
=======
      "org.graalvm.polyglot" % "polyglot"                % graalMavenPackagesVersion % "provided",
      "org.netbeans.api"     % "org-openide-util-lookup" % netbeansApiVersion        % "provided",
      "org.xerial"           % "sqlite-jdbc"             % sqliteVersion,
      "org.postgresql"       % "postgresql"              % postgresVersion
>>>>>>> 2fbd0aa9
    ),
    modulePath := {
      val externalModIds = libraryDependencies.value ++ Seq(
        "org.graalvm.sdk"            % "collections"         % graalMavenPackagesVersion,
        "com.fasterxml.jackson.core" % "jackson-databind"    % jacksonVersion,
        "com.fasterxml.jackson.core" % "jackson-annotations" % jacksonVersion,
        "com.fasterxml.jackson.core" % "jackson-core"        % jacksonVersion
      )
      val externalMods = JPMSUtils.filterModulesFromUpdate(
        (Compile / update).value,
        externalModIds,
        streams.value.log,
        shouldContainAll = true
      )
      val ourMods =
        (`std-base` / Compile / exportedProducts).value.map(_.data) ++
        (`common-polyglot-core-utils` / Compile / exportedProducts).value
          .map(_.data)
      externalMods ++ ourMods
    },
    Compile / packageBin := Def.task {
      val result = (Compile / packageBin).value
      val _ = StdBits
        .copyDependencies(
          `database-polyglot-root`,
          Seq("std-database.jar"),
          ignoreScalaLibrary = true
        )
        .value
      result
    }.value
  )
  .dependsOn(`std-base` % "provided")
  .dependsOn(`std-table` % "provided")

lazy val `std-aws` = project
  .in(file("std-bits") / "aws")
  .enablePlugins(JPMSPlugin)
  .settings(
    frgaalJavaCompilerSetting,
    autoScalaLibrary := false,
    Compile / compile / compileInputs := (Compile / compile / compileInputs)
      .dependsOn(SPIHelpers.ensureSPIConsistency)
      .value,
    Compile / packageBin / artifactPath :=
      `std-aws-polyglot-root` / "std-aws.jar",
    libraryDependencies ++= Seq(
      "com.amazon.redshift"    % "redshift-jdbc42"       % redshiftVersion,
      "com.amazonaws"          % "aws-java-sdk-core"     % awsJavaSdkV1Version,
      "com.amazonaws"          % "aws-java-sdk-redshift" % awsJavaSdkV1Version,
      "com.amazonaws"          % "aws-java-sdk-sts"      % awsJavaSdkV1Version,
      "software.amazon.awssdk" % "auth"                  % awsJavaSdkV2Version,
      "software.amazon.awssdk" % "bom"                   % awsJavaSdkV2Version,
      "software.amazon.awssdk" % "s3"                    % awsJavaSdkV2Version,
      "software.amazon.awssdk" % "sso"                   % awsJavaSdkV2Version,
      "software.amazon.awssdk" % "ssooidc"               % awsJavaSdkV2Version
    ),
    modulePath := {
      val externalModIds = Seq(
        "com.amazon.redshift"    % "redshift-jdbc42" % redshiftVersion,
        "software.amazon.awssdk" % "auth"            % awsJavaSdkV2Version,
        "software.amazon.awssdk" % "s3"              % awsJavaSdkV2Version,
        "software.amazon.awssdk" % "sso"             % awsJavaSdkV2Version,
        "software.amazon.awssdk" % "ssooidc"         % awsJavaSdkV2Version,
        "software.amazon.awssdk" % "http-client-spi" % awsJavaSdkV2Version,
        "software.amazon.awssdk" % "regions"         % awsJavaSdkV2Version,
        "software.amazon.awssdk" % "sdk-core"        % awsJavaSdkV2Version,
        "software.amazon.awssdk" % "profiles"        % awsJavaSdkV2Version,
        "software.amazon.awssdk" % "aws-core"        % awsJavaSdkV2Version
      )
      val externalMods = JPMSUtils.filterModulesFromUpdate(
        (Compile / update).value,
        externalModIds,
        streams.value.log,
        shouldContainAll = true
      )
      val ourMods =
        (`std-base` / Compile / exportedProducts).value.map(_.data) ++
        (`std-database` / Compile / exportedProducts).value.map(_.data)
      externalMods ++ ourMods
    },
    Compile / packageBin := Def.task {
      val result = (Compile / packageBin).value
      val _ = StdBits
        .copyDependencies(
          `std-aws-polyglot-root`,
          Seq("std-aws.jar"),
          ignoreScalaLibrary = true
        )
        .value
      result
    }.value
  )
  .dependsOn(`std-base` % "provided")
  .dependsOn(`std-table` % "provided")
  .dependsOn(`std-database` % "provided")

lazy val `std-snowflake` = project
  .in(file("std-bits") / "snowflake")
  .settings(
    frgaalJavaCompilerSetting,
    autoScalaLibrary := false,
    Compile / compile / compileInputs := (Compile / compile / compileInputs)
      .dependsOn(SPIHelpers.ensureSPIConsistency)
      .value,
    Compile / packageBin / artifactPath :=
      `std-snowflake-polyglot-root` / "std-snowflake.jar",
    libraryDependencies ++= Seq(
      "org.netbeans.api" % "org-openide-util-lookup" % netbeansApiVersion % "provided",
      "net.snowflake"    % "snowflake-jdbc"          % snowflakeJDBCVersion
    ),
    Compile / packageBin := Def.task {
      val result = (Compile / packageBin).value
      val _ = StdBits
        .copyDependencies(
          `std-snowflake-polyglot-root`,
          Seq("std-snowflake.jar"),
          ignoreScalaLibrary = true
        )
        .value
      result
    }.value
  )
  .dependsOn(`std-base` % "provided")
  .dependsOn(`std-table` % "provided")
  .dependsOn(`std-database` % "provided")

lazy val `std-microsoft` = project
  .in(file("std-bits") / "microsoft")
  .settings(
    frgaalJavaCompilerSetting,
    autoScalaLibrary := false,
    Compile / compile / compileInputs := (Compile / compile / compileInputs)
      .dependsOn(SPIHelpers.ensureSPIConsistency)
      .value,
    Compile / packageBin / artifactPath :=
      `std-microsoft-polyglot-root` / "std-microsoft.jar",
    libraryDependencies ++= Seq(
      "org.netbeans.api"        % "org-openide-util-lookup" % netbeansApiVersion % "provided",
      "com.microsoft.sqlserver" % "mssql-jdbc"              % mssqlserverJDBCVersion
    ),
    Compile / packageBin := Def.task {
      val result = (Compile / packageBin).value
      val _ = StdBits
        .copyDependencies(
          `std-microsoft-polyglot-root`,
          Seq("std-microsoft.jar"),
          ignoreScalaLibrary = true
        )
        .value
      result
    }.value
  )
  .dependsOn(`std-base` % "provided")
  .dependsOn(`std-table` % "provided")
  .dependsOn(`std-database` % "provided")

lazy val `std-tableau` = project
  .in(file("std-bits") / "tableau")
  .settings(
    frgaalJavaCompilerSetting,
    autoScalaLibrary := false,
    unmanagedExternalZip := {
      val platform = if (Platform.isWindows) {
        "windows"
      } else if (Platform.isMacOS) {
        "macos"
      } else if (Platform.isLinux) {
        "linux"
      }
      val arch = if (Platform.isArm64) {
        "arm64"
      } else {
        "x86_64"
      }
      new URI(
        s"https://downloads.tableau.com/tssoftware/tableauhyperapi-java-$platform-$arch-release-main.$tableauVersion.zip"
      ).toURL()
    },
    fetchZipToUnmanaged := {
      val unmanagedDirectory = (Compile / unmanagedBase).value
      val logger             = state.value.log
      if (IO.listFiles(unmanagedDirectory).size < 2) { // Heuristic, should have at least hyperapi jar and os-specific one.
        logger.log(
          Level.Info,
          "std-tableau's unmanaged dependencies are not up-to-date. fetching..."
        )
        unmanagedDirectory.mkdirs()
        val unmanagedPath = unmanagedDirectory.toPath
        IO.withTemporaryDirectory(
          tmp => {
            import scala.concurrent.ExecutionContext.Implicits.global
            implicit val filesNotEmptySuccess: retry.Success[Set[File]] =
              retry.Success(!_.isEmpty)
            import scala.concurrent.duration._
            val future = retry.Backoff(4, 1.second).apply { () =>
              scala.concurrent.Future {
                try {
                  IO.unzipURL(
                    unmanagedExternalZip.value,
                    tmp,
                    f =>
                      f.endsWith(".jar") && !f.contains("gradle") && !f
                        .contains(
                          "javadoc"
                        ) && !f.contains("jna")
                  )
                } catch {
                  case _: java.net.SocketException |
                      _: java.net.ConnectException =>
                    Set.empty[File]
                }
              }
            }
            future.onComplete { result =>
              if (result.isFailure || result.get.isEmpty) {
                logger.log(
                  Level.Error,
                  "Failed to fetch any external artifacts for tableau"
                )
              }
            }
            val files = scala.concurrent.Await.result(future, 60.seconds)
            if (files.isEmpty) {
              logger.log(
                Level.Error,
                "Failed to fetch any external artifacts for tableau"
              )
              throw new IllegalStateException(
                "Failed to fetch any external artifacts"
              )
            }
            files.map { f =>
              IO.move(f, unmanagedPath.resolve(f.getName).toFile)
              Attributed.blank(unmanagedPath.resolve(f.getName).toFile)
            }.toSeq
          },
          keepDirectory = false
        )
      } else {
        Seq[Attributed[File]]()
      }
    },
    Compile / unmanagedClasspath := Def.task {
      val additionalFiles: Seq[Attributed[File]] = fetchZipToUnmanaged.value
      val result                                 = (Compile / unmanagedClasspath).value
      result ++ additionalFiles
    }.value,
    Compile / unmanagedJars := (Compile / unmanagedJars)
      .dependsOn(fetchZipToUnmanaged)
      .value,
    Compile / packageBin / artifactPath :=
      `std-tableau-polyglot-root` / "std-tableau.jar",
    libraryDependencies ++= Seq(
      "org.netbeans.api" % "org-openide-util-lookup" % netbeansApiVersion % "provided",
      "net.java.dev.jna" % "jna-platform"            % jnaVersion
    ),
    Compile / packageBin := Def.task {
      val result = (Compile / packageBin).value
      val _ = StdBits
        .copyDependencies(
          `std-tableau-polyglot-root`,
          Seq("std-tableau.jar"),
          ignoreScalaLibrary = true
        )
        .value
      result
    }.value
  )
  .dependsOn(`std-base` % "provided")
  .dependsOn(`std-table` % "provided")

lazy val fetchZipToUnmanaged =
  taskKey[Seq[Attributed[File]]](
    "Download zip file from an `unmanagedExternalZip` url and unpack jars to unmanaged libs directory"
  )
lazy val unmanagedExternalZip =
  settingKey[URL]("URL to zip file with dependencies")

/* Note [Native Image Workaround for GraalVM 20.2]
 * ~~~~~~~~~~~~~~~~~~~~~~~~~~~~~~~~~~~~~~~~~~~~~~~
 * In GraalVM 20.2 the Native Image build of even simple Scala programs has
 * started to fail on a call to `Statics.releaseFence`. It has been reported as
 * a bug in the GraalVM repository: https://github.com/oracle/graal/issues/2770
 *
 * A proposed workaround for this bug is to substitute the original function
 * with a different implementation that does not use the problematic
 * MethodHandle. This is implemented in class
 * `org.enso.launcher.workarounds.ReplacementStatics` using
 * `org.enso.launcher.workarounds.Unsafe` which gives access to
 * `sun.misc.Unsafe` which contains a low-level function corresponding to the
 * required "release fence".
 *
 * To allow for that substitution, the launcher code requires annotations from
 * the `svm` module and that is why this additional dependency is needed as long
 * as that workaround is in-place. The dependency is marked as "provided"
 * because it is included within the native-image build.
 */

/* Note [WSLoggerManager Shutdown Hook]
 * ~~~~~~~~~~~~~~~~~~~~~~~~~~~~~~~~~~~~
 * As the WSLoggerManager registers a shutdown hook when its initialized to
 * ensure that logs are not lost in case of logging service initialization
 * failure, it has to be initialized at runtime, as otherwise if the
 * initialization was done at build time, the shutdown hook would actually also
 * run at build time and have no effect at runtime.
 */

lazy val engineDistributionRoot =
  settingKey[File]("Root of built engine distribution")
lazy val launcherDistributionRoot =
  settingKey[File]("Root of built launcher distribution")
lazy val projectManagerDistributionRoot =
  settingKey[File]("Root of built project manager distribution")

engineDistributionRoot :=
  packageBuilder.localArtifact("engine") / s"enso-$ensoVersion"
launcherDistributionRoot := packageBuilder.localArtifact("launcher") / "enso"
projectManagerDistributionRoot :=
  packageBuilder.localArtifact("project-manager") / "enso"

lazy val buildEngineDistribution =
  taskKey[Unit]("Builds the engine distribution")
buildEngineDistribution := {
  updateLibraryManifests.value
  val modulesToCopy = componentModulesPaths.value
  val root          = engineDistributionRoot.value
  val log           = streams.value.log
  val cacheFactory  = streams.value.cacheStoreFactory
  DistributionPackage.createEnginePackage(
    distributionRoot    = root,
    cacheFactory        = cacheFactory,
    log                 = log,
    jarModulesToCopy    = modulesToCopy,
    graalVersion        = graalMavenPackagesVersion,
    javaVersion         = graalVersion,
    ensoVersion         = ensoVersion,
    editionName         = currentEdition,
    sourceStdlibVersion = stdLibVersion,
    targetStdlibVersion = targetStdlibVersion,
    targetDir           = (`syntax-rust-definition` / rustParserTargetDirectory).value,
    generateIndex       = true
  )
  log.info(s"Engine package created at $root")
}

// This makes the buildEngineDistribution task usable as a dependency
// of other tasks.
ThisBuild / buildEngineDistribution := {
  buildEngineDistribution.result.value
}

ThisBuild / engineDistributionRoot := {
  engineDistributionRoot.value
}

lazy val buildEngineDistributionNoIndex =
  taskKey[Unit]("Builds the engine distribution without generating indexes")
buildEngineDistributionNoIndex := {
  updateLibraryManifests.value
  val modulesToCopy = componentModulesPaths.value
  val root          = engineDistributionRoot.value
  val log           = streams.value.log
  val cacheFactory  = streams.value.cacheStoreFactory
  DistributionPackage.createEnginePackage(
    distributionRoot    = root,
    cacheFactory        = cacheFactory,
    log                 = log,
    jarModulesToCopy    = modulesToCopy,
    graalVersion        = graalMavenPackagesVersion,
    javaVersion         = graalVersion,
    ensoVersion         = ensoVersion,
    editionName         = currentEdition,
    sourceStdlibVersion = stdLibVersion,
    targetStdlibVersion = targetStdlibVersion,
    targetDir           = (`syntax-rust-definition` / rustParserTargetDirectory).value,
    generateIndex       = false
  )
  log.info(s"Engine package created at $root")
}

// This makes the buildEngineDistributionNoIndex task usable as a dependency
// of other tasks.
ThisBuild / buildEngineDistributionNoIndex := {
  buildEngineDistributionNoIndex.result.value
}

lazy val runEngineDistribution =
  inputKey[Unit]("Run or --debug the engine distribution with arguments")
runEngineDistribution := {
  buildEngineDistributionNoIndex.value
  val args: Seq[String] = spaceDelimited("<arg>").parsed
  DistributionPackage.runEnginePackage(
    engineDistributionRoot.value,
    args,
    streams.value.log
  )
}

lazy val runProjectManagerDistribution =
  inputKey[Unit](
    "Run or --debug the project manager distribution with arguments"
  )
runProjectManagerDistribution := {
  buildEngineDistribution.value
  buildProjectManagerDistribution.value
  val args: Seq[String] = spaceDelimited("<arg>").parsed
  DistributionPackage.runProjectManagerPackage(
    engineDistributionRoot.value,
    projectManagerDistributionRoot.value,
    args,
    streams.value.log
  )
}

val allStdBitsSuffix = List("All", "AllWithIndex")
val stdBitsProjects =
  List(
    "AWS",
    "Base",
    "Database",
    "Google_Api",
    "Image",
    "Microsoft",
    "Snowflake",
    "Table"
  ) ++ allStdBitsSuffix
val allStdBits: Parser[String] =
  stdBitsProjects.map(v => v: Parser[String]).reduce(_ | _)

lazy val `http-test-helper` = project
  .in(file("tools") / "http-test-helper")
  .settings(
    customFrgaalJavaCompilerSettings(targetJdk = "21"),
    autoScalaLibrary := false,
    Compile / javacOptions ++= Seq("-Xlint:all"),
    Compile / run / mainClass := Some("org.enso.shttp.HTTPTestHelperServer"),
    libraryDependencies ++= Seq(
      "org.apache.commons"         % "commons-text"     % commonsTextVersion,
      "org.apache.httpcomponents"  % "httpclient"       % httpComponentsVersion,
      "com.fasterxml.jackson.core" % "jackson-databind" % jacksonVersion
    ),
    assembly / assemblyMergeStrategy := {
      case PathList("META-INF", "MANIFEST.MF", xs @ _*) =>
        MergeStrategy.discard
      case PathList(xs @ _*) if xs.last.contains("module-info") =>
        MergeStrategy.discard
      case _ => MergeStrategy.first
    },
    assembly / mainClass := (Compile / run / mainClass).value,
    (Compile / run / fork) := true,
    (Compile / run / connectInput) := true
  )
  .configs(Test)

lazy val buildStdLib =
  inputKey[Unit]("Build an individual standard library package")
buildStdLib := Def.inputTaskDyn {
  val cmd: String = allStdBits.parsed
  val root: File  = engineDistributionRoot.value
  // Ensure that a complete distribution was built at least once.
  // Because of `if` in the sbt task definition and usage of `streams.value` one has to
  // delegate to another task definition (sbt restriction).
  if ((root / "manifest.yaml").exists) {
    pkgStdLibInternal.toTask(cmd)
  } else buildEngineDistribution
}.evaluated

lazy val pkgStdLibInternal = inputKey[Unit]("Use `buildStdLib`")
pkgStdLibInternal := Def.inputTask {
  val cmd               = allStdBits.parsed
  val root              = engineDistributionRoot.value
  val log: sbt.Logger   = streams.value.log
  val cacheFactory      = streams.value.cacheStoreFactory
  val standardNamespace = "Standard"
  val buildAllCmd       = allStdBitsSuffix.contains(cmd)
  cmd match {
    case "Base" =>
      (`std-base` / Compile / packageBin).value
    case "Database" =>
      (`std-database` / Compile / packageBin).value
    case "Google_Api" =>
      (`std-google-api` / Compile / packageBin).value
    case "Image" =>
      (`std-image` / Compile / packageBin).value
    case "Table" =>
      (`std-table` / Compile / packageBin).value
    case "TestHelpers" =>
      (`enso-test-java-helpers` / Compile / packageBin).value
      (`exploratory-benchmark-java-helpers` / Compile / packageBin).value
      (`benchmark-java-helpers` / Compile / packageBin).value
    case "AWS" =>
      (`std-aws` / Compile / packageBin).value
    case "Snowflake" =>
      (`std-snowflake` / Compile / packageBin).value
    case "Microsoft" =>
      (`std-microsoft` / Compile / packageBin).value
    case "Tableau" =>
      (`std-tableau` / Compile / packageBin).value
    case _ if buildAllCmd =>
      (`std-base` / Compile / packageBin).value
      (`enso-test-java-helpers` / Compile / packageBin).value
      (`exploratory-benchmark-java-helpers` / Compile / packageBin).value
      (`benchmark-java-helpers` / Compile / packageBin).value
      (`std-table` / Compile / packageBin).value
      (`std-database` / Compile / packageBin).value
      (`std-image` / Compile / packageBin).value
      (`std-google-api` / Compile / packageBin).value
      (`std-aws` / Compile / packageBin).value
      (`std-snowflake` / Compile / packageBin).value
      (`std-microsoft` / Compile / packageBin).value
      (`std-tableau` / Compile / packageBin).value
    case _ =>
  }
  val libs =
    if (!buildAllCmd) Seq(cmd)
    else {
      val prefix = s"$standardNamespace."
      Editions.standardLibraries
        .filter(_.startsWith(prefix))
        .map(_.stripPrefix(prefix))
    }
  val generateIndex = cmd.endsWith("WithIndex")
  libs.foreach { lib =>
    StdBits.buildStdLibPackage(
      lib,
      root,
      cacheFactory,
      log,
      defaultDevEnsoVersion
    )
    if (generateIndex) {
      val stdlibStandardRoot = root / "lib" / standardNamespace
      DistributionPackage.indexStdLib(
        libName        = stdlibStandardRoot / lib,
        stdLibVersion  = defaultDevEnsoVersion,
        ensoVersion    = defaultDevEnsoVersion,
        ensoExecutable = root / "bin" / "enso",
        cacheFactory   = cacheFactory.sub("stdlib"),
        log            = log
      )
    }
  }
}.evaluated

lazy val buildLauncherDistribution =
  taskKey[Unit]("Builds the launcher distribution")
buildLauncherDistribution := {
  val _            = (launcher / buildNativeImage).value
  val root         = launcherDistributionRoot.value
  val log          = streams.value.log
  val cacheFactory = streams.value.cacheStoreFactory
  DistributionPackage.createLauncherPackage(root, cacheFactory)
  log.info(s"Launcher package created at $root")
}

lazy val buildProjectManagerDistribution =
  taskKey[Unit]("Builds the project manager distribution")
buildProjectManagerDistribution := {
  val _            = (`project-manager` / buildNativeImage).value
  val root         = projectManagerDistributionRoot.value
  val log          = streams.value.log
  val cacheFactory = streams.value.cacheStoreFactory
  DistributionPackage.createProjectManagerPackage(root, cacheFactory)
  log.info(s"Project Manager package created at $root")
}

lazy val buildGraalDistribution =
  taskKey[Unit]("Builds the GraalVM distribution")
buildGraalDistribution := {
  val log      = streams.value.log
  val distOs   = "DIST_OS"
  val distArch = "DIST_ARCH"
  val osName   = "os.name"
  val archName = "os.arch"
  val distName = sys.env.get(distOs).getOrElse {
    val name = sys.props(osName).takeWhile(!_.isWhitespace)
    if (sys.env.contains("CI")) {
      log.warn(
        s"$distOs env var is empty. Fallback to system property $osName=$name."
      )
    }
    name
  }
  val arch = sys.env.get(distArch).orElse(sys.env.get(archName))
  val os = DistributionPackage.OS(distName, arch).getOrElse {
    throw new RuntimeException(s"Failed to determine OS: $distName.")
  }
  packageBuilder.createGraalPackage(
    log,
    os,
    os.archs.head
  )
}

lazy val updateLibraryManifests =
  taskKey[Unit](
    "Recomputes dependencies to update manifests bundled with libraries."
  )
updateLibraryManifests := {
  val log          = streams.value.log
  val cacheFactory = streams.value.cacheStoreFactory
  val libraries = Editions.standardLibraries.map(libName =>
    BundledLibrary(libName, stdLibVersion)
  )
  val runnerCp   = (`engine-runner` / Runtime / fullClasspath).value
  val runtimeCp  = (`runtime` / Runtime / fullClasspath).value
  val fullCp     = (runnerCp ++ runtimeCp).distinct
  val modulePath = componentModulesPaths.value
  val javaOpts = Seq(
    "--module-path",
    modulePath.map(_.getAbsolutePath).mkString(File.pathSeparator),
    "-m",
    "org.enso.runner/org.enso.runner.Main"
  )
  LibraryManifestGenerator.generateManifests(
    libraries,
    file("distribution"),
    log,
    javaOpts,
    cacheFactory
  )
}<|MERGE_RESOLUTION|>--- conflicted
+++ resolved
@@ -4367,6 +4367,8 @@
         updateReport,
         requiredModIds,
         streams.value.log,
+        moduleName.value,
+        scalaBinaryVersion.value,
         shouldContainAll = true
       )
       val ourRequiredMods =
@@ -4402,22 +4404,9 @@
       "com.ibm.icu"          % "icu4j"    % icuVersion,
       "org.graalvm.polyglot" % "polyglot" % graalMavenPackagesVersion % "provided"
     ),
-<<<<<<< HEAD
-    modulePath := {
-      JPMSUtils.filterModulesFromUpdate(
-        (Compile / update).value,
-        Seq(
-          "com.ibm.icu" % "icu4j" % icuVersion
-        ),
-        streams.value.log,
-        shouldContainAll = true
-      )
-    }
-=======
     Compile / moduleDependencies := Seq(
       "com.ibm.icu" % "icu4j" % icuVersion
     )
->>>>>>> 2fbd0aa9
   )
 
 lazy val `enso-test-java-helpers` = project
@@ -4530,6 +4519,8 @@
         updateReport,
         requiredModIds,
         streams.value.log,
+        moduleName.value,
+        scalaBinaryVersion.value,
         shouldContainAll = true
       )
       val ourRequiredMods =
@@ -4622,16 +4613,10 @@
     Compile / packageBin / artifactPath :=
       `database-polyglot-root` / "std-database.jar",
     libraryDependencies ++= Seq(
-<<<<<<< HEAD
-      "org.graalvm.polyglot" % "polyglot"    % graalMavenPackagesVersion % "provided",
-      "org.xerial"           % "sqlite-jdbc" % sqliteVersion,
-      "org.postgresql"       % "postgresql"  % "42.4.0"
-=======
       "org.graalvm.polyglot" % "polyglot"                % graalMavenPackagesVersion % "provided",
       "org.netbeans.api"     % "org-openide-util-lookup" % netbeansApiVersion        % "provided",
       "org.xerial"           % "sqlite-jdbc"             % sqliteVersion,
       "org.postgresql"       % "postgresql"              % postgresVersion
->>>>>>> 2fbd0aa9
     ),
     modulePath := {
       val externalModIds = libraryDependencies.value ++ Seq(
@@ -4644,6 +4629,8 @@
         (Compile / update).value,
         externalModIds,
         streams.value.log,
+        moduleName.value,
+        scalaBinaryVersion.value,
         shouldContainAll = true
       )
       val ourMods =
@@ -4706,6 +4693,8 @@
         (Compile / update).value,
         externalModIds,
         streams.value.log,
+        moduleName.value,
+        scalaBinaryVersion.value,
         shouldContainAll = true
       )
       val ourMods =
